/*****************************************************************************
 *   GATB : Genome Assembly Tool Box
 *   Copyright (C) 2014  INRIA
 *   Authors: R.Chikhi, G.Rizk, E.Drezen
 *
 *  This program is free software: you can redistribute it and/or modify
 *  it under the terms of the GNU Affero General Public License as
 *  published by the Free Software Foundation, either version 3 of the
 *  License, or (at your option) any later version.
 *
 *  This program is distributed in the hope that it will be useful,
 *  but WITHOUT ANY WARRANTY; without even the implied warranty of
 *  MERCHANTABILITY or FITNESS FOR A PARTICULAR PURPOSE.  See the
 *  GNU Affero General Public License for more details.
 *
 *  You should have received a copy of the GNU Affero General Public License
 *  along with this program.  If not, see <http://www.gnu.org/licenses/>.
*****************************************************************************/

#include <gatb/debruijn/impl/GraphUnitigs.hpp>

#include <gatb/bank/api/IBank.hpp>
#include <gatb/system/impl/System.hpp>
#include <gatb/system/api/IThread.hpp> // for ISynchronizer 

#include <gatb/tools/collections/impl/ContainerSet.hpp>
#include <gatb/tools/collections/impl/IterableHelpers.hpp>

#include <gatb/tools/misc/impl/Property.hpp>
#include <gatb/tools/misc/impl/LibraryInfo.hpp>
#include <gatb/tools/misc/impl/HostInfo.hpp>
#include <gatb/tools/misc/impl/Stringify.hpp>
#include <gatb/tools/misc/impl/Tool.hpp>

#include <gatb/tools/designpattern/impl/IteratorHelpers.hpp>
#include <gatb/tools/designpattern/impl/Command.hpp>

#include <gatb/bank/impl/Banks.hpp>
#include <gatb/bank/impl/Bank.hpp>
#include <gatb/bank/impl/BankConverterAlgorithm.hpp>

#include <gatb/kmer/impl/ConfigurationAlgorithm.hpp>
#include <gatb/kmer/impl/SortingCountAlgorithm.hpp>
#include <gatb/kmer/impl/CountProcessor.hpp>
#include <gatb/kmer/impl/RepartitionAlgorithm.hpp>

#include <gatb/debruijn/impl/Simplifications.hpp>

using namespace std;

using namespace gatb::core::system::impl;

using namespace gatb::core::tools::math;

using namespace gatb::core::bank::impl;

using namespace gatb::core::kmer;
using namespace gatb::core::kmer::impl;

using namespace gatb::core::debruijn::impl;

using namespace gatb::core::tools::collections;
using namespace gatb::core::tools::collections::impl;

using namespace gatb::core::tools::dp;
using namespace gatb::core::tools::dp::impl;

using namespace gatb::core::tools::storage::impl;

using namespace gatb::core::tools::misc;
using namespace gatb::core::tools::misc::impl;

#undef NDEBUG
#include <cassert>

#define DEBUG(a)  //a

// some shorthands for unitigs
#define BaseGraph GraphTemplate< NodeFast<span>, EdgeFast<span>, GraphDataVariantFast<span> >

#ifndef _GATB_CORE_DEBRUIJN_IMPL_GRAPHUNITIGSCPP_
#define _GATB_CORE_DEBRUIJN_IMPL_GRAPHUNITIGSCPP_

/********************************************************************************/
namespace gatb {  namespace core {  namespace debruijn {  namespace impl {
/********************************************************************************/

/********************************************************************************
                 #####   ######      #     ######   #     #
                #     #  #     #    # #    #     #  #     #
                #        #     #   #   #   #     #  #     #
                #  ####  ######   #     #  ######   #######
                #     #  #   #    #######  #        #     #
                #     #  #    #   #     #  #        #     #
                 #####   #     #  #     #  #        #     #
********************************************************************************/

// TODO: maybe change a few things in here or else delete and use Graph::getOptionsParser
template<size_t span>
IOptionsParser* GraphUnitigsTemplate<span>::getOptionsParser (bool includeMandatory)
{

    /** We build the root options parser. */
    OptionsParser* parser = new OptionsParser ("graph");

    /** We add children parser to it (kmer count, bloom/debloom, branching). */
    parser->push_back (SortingCountAlgorithm<>::getOptionsParser(includeMandatory));

    /** We create a "general options" parser. */
    IOptionsParser* parserGeneral  = new OptionsParser ("general");
    parserGeneral->push_front (new OptionOneParam (STR_INTEGER_PRECISION, "integers precision (0 for optimized value)", false, "0", false));
    parserGeneral->push_front (new OptionOneParam (STR_VERBOSE,           "verbosity level",      false, "1"  ));
    parserGeneral->push_front (new OptionOneParam (STR_NB_CORES,          "number of cores",      false, "0"  ));
    parserGeneral->push_front (new OptionNoParam  (STR_CONFIG_ONLY,       "dump config only"));

    /** We add it to the root parser. */
    parser->push_back  (parserGeneral);

    return parser;
}

/*********************************************************************
** METHOD  :
** PURPOSE :
** INPUT   :
** OUTPUT  :
** RETURN  :
** REMARKS :
*********************************************************************/
template<size_t span>
GraphUnitigsTemplate<span>  GraphUnitigsTemplate<span>::create (bank::IBank* bank, const char* fmt, ...)
{
    IOptionsParser* parser = getOptionsParser (false);   LOCAL(parser);

    /** We build the command line from the format and the ellipsis. */
    std::string commandLine;
    char* buffer = 0;
    va_list args;
    va_start (args, fmt);
    vasprintf (&buffer, fmt, args);
    va_end (args);
    if (buffer != NULL)  {  commandLine = buffer;  FREE (buffer);  }

    try
    {
        return  GraphUnitigsTemplate(bank, parser->parseString(commandLine));
    }
    catch (OptionFailure& e)
    {
        e.displayErrors (std::cout);

        throw system::Exception ("Graph construction failure because of bad parameters (notify a developer)");
    }
}

/*********************************************************************
** METHOD  :
** PURPOSE :
** INPUT   :
** OUTPUT  :
** RETURN  :
** REMARKS :
*********************************************************************/
template<size_t span>
GraphUnitigsTemplate<span>  GraphUnitigsTemplate<span>::create (const char* fmt, ...)
{
    IOptionsParser* parser = getOptionsParser (true);   LOCAL (parser);

    /** We build the command line from the format and the ellipsis. */
    std::string commandLine;
    char* buffer = 0;
    va_list args;
    va_start (args, fmt);
    vasprintf (&buffer, fmt, args);
    va_end (args);
    if (buffer != NULL)  {  commandLine = buffer;  FREE (buffer);  }

    try
    {
        return  GraphUnitigsTemplate (parser->parseString(commandLine), true); /* will call the GraphUnitigsTemplate<span>::GraphUnitigsTemplate (tools::misc::IProperties* params, bool load_unitigs_after) constructor */
    }
    catch (OptionFailure& e)
    {
        e.displayErrors (std::cout);
        throw system::Exception ("Graph construction failure because of bad parameters (notify a developer)");
    }
}

/*********************************************************************
** METHOD  :
** PURPOSE : 
** INPUT   :
** OUTPUT  :
** RETURN  :
** REMARKS : load a graph from I don't know where. looks like dummy?
*********************************************************************/
template<size_t span>
GraphUnitigsTemplate<span>::GraphUnitigsTemplate (size_t kmerSize)
    : GraphTemplate<NodeFast<span>,EdgeFast<span>,GraphDataVariantFast<span> >(kmerSize)
{
    // will call Graph's constructor for (kmerSize), no big deal
    //std::cout << "kmersize graphUtemplate constructor" << std::endl;
}

/*********************************************************************
** METHOD  :
** PURPOSE : loads a graph from a h5 file name
** INPUT   :
** OUTPUT  :
** RETURN  :
** REMARKS :
*********************************************************************/
template<size_t span>
GraphUnitigsTemplate<span>::GraphUnitigsTemplate (const std::string& uri)
{
    std::cout << "unitigs graph constructor(uri) not supported" << std::endl; exit(1);
}

/*********************************************************************
** METHOD  :
** PURPOSE : creates a graph from a bank
** INPUT   :
** OUTPUT  :
** RETURN  :
** REMARKS :
*********************************************************************/
template<size_t span>
GraphUnitigsTemplate<span>::GraphUnitigsTemplate (bank::IBank* bank, tools::misc::IProperties* params)
{
    // quick hack,  not supposed to be used outside o tests
    
    /** We get the kmer size from the user parameters. */
    BaseGraph::_kmerSize = params->getInt (STR_KMER_SIZE);
    modelK = new Model(BaseGraph::_kmerSize);
    modelKdirect= new ModelDirect(BaseGraph::_kmerSize);
    size_t integerPrecision = params->getInt (STR_INTEGER_PRECISION);
    /** We configure the data variant according to the provided kmer size. */
    BaseGraph::setVariant (BaseGraph::_variant, BaseGraph::_kmerSize, integerPrecision);
    string unitigs_filename = "dummy.unitigs.fa"; // because there's already a bank, but we don't know its name maybe? so just to be safe, i'm setting a dummy unitigs file. anyway, this constructor is only called in tests i think, not by minia for sure.

        /*(params->get(STR_URI_OUTPUT) ?
            params->getStr(STR_URI_OUTPUT) :                                                                                                                                                                 System::file().getBaseName (input)
            )+ ".unitigs.fa";   */       

    params->setInt(STR_REPARTITION_TYPE, 1);
    params->setInt(STR_MINIMIZER_TYPE, 1);

    /** We build the graph according to the wanted precision. */
    boost::apply_visitor ( build_visitor_solid<NodeFast<span>,EdgeFast<span>,GraphDataVariantFast<span>>(*this, bank,params),  *(GraphDataVariantFast<span>*)BaseGraph::_variant);

    build_unitigs_postsolid(unitigs_filename, params);

    load_unitigs(unitigs_filename);
}

static /* important that it's static! else TemplateSpecialization8 will complain*/
char revcomp (char s) {
	if (s == 'A') return 'T';
	else if (s == 'C') return 'G';
	else if (s == 'G') return 'C';
	else if (s == 'T') return 'A';
	else if (s == 'a') return 't';
	else if (s == 'c') return 'g';
	else if (s == 'g') return 'c';
	else if (s == 't') return 'a';
	return 'X';
}

static string revcomp (const string &s) {
	string rc;
	for (signed int i = s.length() - 1; i >= 0; i--) {rc += revcomp(s[i]);}
	return rc;
}

template<size_t span>
void GraphUnitigsTemplate<span>::build_unitigs_postsolid(std::string unitigs_filename, tools::misc::IProperties* props)
{
    /** We may have to stop just after configuration. I don't know if that happens in GraphU though. */
    if (props->get(STR_CONFIG_ONLY))  { std::cout << "GraphU Config_only! does that happen?" << std::endl; return; }

    //if (!BaseGraph::checkState(BaseGraph::STATE_SORTING_COUNT_DONE))
    if (!checkState(STATE_SORTING_COUNT_DONE))
    {
        //throw system::Exception ("Graph construction failure during build_visitor_postsolid, the input h5 file needs to contain at least solid kmers.\nIf this is an old .h5 file, created with GATB-Core's Graph instead of GraphUnitigs, please re-create it.");
        // let's try with shared state.
        throw system::Exception ("Graph construction failure during build_visitor_postsolid, the input h5 file needs to contain at least solid kmers.");
    }
    
    bool force_loading_unitigs = false; // debug option

    if (!checkState(STATE_BCALM2_DONE) && (!force_loading_unitigs /* for debug, if unitigs are made but the h5 didn't register it, stupid h5*/))
    {
        int nb_threads =
            props->getInt(STR_NB_CORES);

        size_t  kmerSize = BaseGraph::getKmerSize();
        if (kmerSize != (unsigned int)props->getInt(STR_KMER_SIZE))
            std::cout << "kmer discrepancy: should i take " << kmerSize << " or " << props->getInt(STR_KMER_SIZE) << std::endl;

        UnitigsConstructionAlgorithm<span> unitigs_algo(BaseGraph::getStorage(), unitigs_filename, nb_threads, props);

        BaseGraph::executeAlgorithm(unitigs_algo, &BaseGraph::getStorage(), props, BaseGraph::_info);
    
        nb_unitigs = unitigs_algo.nb_unitigs;
        
        setState(STATE_BCALM2_DONE);
    }
    else
        nb_unitigs = atol (BaseGraph::getGroup().getProperty ("nb_unitigs").c_str());

    /** We save the state at storage root level. */
    BaseGraph::getGroup().setProperty ("state",          Stringify::format("%d", BaseGraph::_state));
    BaseGraph::getGroup().setProperty ("nb_unitigs",     Stringify::format("%d", nb_unitigs));
}

static void
parse_unitig_header(string header, float& mean_abundance, vector<uint64_t>& inc, vector<uint64_t>& outc)
{
    bool debug = false;
    if (debug) std::cout << "parsing unitig links for " << header << std::endl;
    std::stringstream stream(header);
    while(1) {
        string tok;
        stream >> tok;
        if(!stream)
            break;

        if (tok.size() < 3)
            // that's the id, skip it
            continue;

        string field = tok.substr(0,2);
        if (field == "L:")
        {
            bool in = tok.substr(2,1) == "-";
            int pos_rc = tok.find_last_of(':');
            bool rc = tok.substr(pos_rc+1) == "-";
            tok = tok.substr(0,pos_rc); // chop last field
            uint64_t unitig = atoi(tok.substr(tok.find_last_of(':')+1).c_str());
            /* situation is: 
             * L:+:next_unitig:+    unitig[end] -> [begin]next_unitig 
             * L:+:next_unitig:-    unitig[end] -> [begin]next_unitig_rc
             * L:-:next_unitig:+    unitig_rc[end] -> [begin]next_unitig     or alternatively, next_unitig_rc[end] -> [begin]unitig
             * L:-:next_unitig:-    unitig_rc[end] -> [begin]next_unitig_rc                       next_unitig[end] -> [begin]unitig
             * */

            /* setting pos:
             * in case of single-kmer unitig, pos will be wrong (should be UNITIG_BOTH, but i'm not storing this info in just 1 bit). Instead of encoding it here (would add 1 bit), getEdges as well as simplePath_avance will be inferring that it's UNITIG_BOTH in cases where the unitig is just of length k
             * thus, pos is actually also given by the following formula, if you think hard about it and look at the situations above (actually i got super confused and changed this code so many times until all unit tests passed)*/
            Unitig_pos pos = (rc)?UNITIG_END:UNITIG_BEGIN;
            if (in)
                rc = !rc;

            ExtremityInfo li(unitig, rc, pos);
            if (debug)
                std::cout << "inserting "<< (in?"incoming":"outcoming") <<  " extremity " << li.toString() << std::endl;
            if (in)
                inc.push_back(li.pack());
            else
                outc.push_back(li.pack());
        }
        else
        {
            if (field == "KM")
            {
                mean_abundance = atof(tok.substr(tok.find_last_of(':')+1).c_str());
                //std::cout << "unitig " << header << " mean abundance " << mean_abundance << std::endl;
            }
            // we don't care about other fields
        }
    }
}
        

static void
insert_navigational_vector(std::vector<uint64_t> &v, std::vector<uint64_t>& to_insert, uint64_t utig_counter, std::vector<uint64_t> &v_map)
{
    v_map[utig_counter] = v.size();
    v.insert(v.end(), to_insert.begin(), to_insert.end());
}

//http://stackoverflow.com/questions/30540101/iterator-for-a-subset-of-a-vector
template <class Iter>
class range {
    Iter b;
    Iter e;
    public:
    range(Iter b, Iter e) : b(b), e(e) {}
    Iter begin() { return b; }
    Iter end() { return e; }
};

template <class Container>
range<typename Container::const_iterator> 
make_range(Container& c, size_t b, size_t e) {
    return range<typename Container::const_iterator> (c.begin()+b, c.begin()+e);
}

/* returns an iterator of all incoming or outcoming edges from an unitig */
static 
range<std::vector<uint64_t>::const_iterator >
get_from_navigational_vector(const std::vector<uint64_t> &v, uint64_t utig, const std::vector<uint64_t> &v_map) 
{
    if (utig == v_map.size() /*total number of unitigs*/ - 1)
    {
        //std::cout << "get from nav vector " << to_string(utig) << " " << to_string(v_map[utig]) << " " <<  to_string(v.size()) << " last unitig" << std::endl;
        return make_range(v,v_map[utig],v.size());
    }
    else
    {
        //std::cout << "get from nav vector " << to_string(utig) << " " << to_string(v_map[utig]) << " " <<  to_string(v_map[utig+1]) << " (utig " << utig << "/" << v_map.size() << ")" << std::endl;
        return make_range(v,v_map[utig],v_map[utig+1]);
    }
}



template<size_t span>
void GraphUnitigsTemplate<span>::load_unitigs(string unitigs_filename)
{
    BankFasta inputBank (unitigs_filename);
    //bank::IBank* inputBank = Bank::open (unitigs_filename);
    //LOCAL (inputBank);
    //ProgressIterator<bank::Sequence> itSeq (*inputBank, "loading unitigs");
    BankFasta::Iterator itSeq (inputBank);

 
    incoming_map.resize(nb_unitigs);
    outcoming_map.resize(nb_unitigs);

   unsigned int kmerSize = BaseGraph::_kmerSize;

    nb_unitigs_extremities = 0; // will be used by NodeIterator (getNodes)
    uint64_t utig_counter = 0;
    uint64_t nb_utigs_nucl = 0;
    uint64_t nb_utigs_nucl_mem = 0;
    for (itSeq.first(); !itSeq.isDone(); itSeq.next()) // could be done in parallel, maybe, if we used many unordered_map's with a hash on the query kmer (TODO opt)
    {
        const string& seq = itSeq->toString();
        const string& comment = itSeq->getComment();

        float mean_abundance;
        vector<uint64_t> inc, outc; // incoming and outcoming unitigs
        parse_unitig_header(comment, mean_abundance, inc, outc);

        insert_navigational_vector(incoming,  inc,  utig_counter, incoming_map);
        insert_navigational_vector(outcoming, outc, utig_counter, outcoming_map);

        unitigs.push_back(seq);
        unitigs_mean_abundance.push_back(mean_abundance);

        utig_counter++;
        nb_utigs_nucl += seq.size();
        nb_utigs_nucl_mem += seq.capacity();

        if (seq.size() == kmerSize)
            nb_unitigs_extremities++;
        else
            nb_unitigs_extremities+=2;
    }


    unitigs_traversed.resize(0);
    unitigs_traversed.resize(unitigs.size(), false); // resize "traversed" bitvector, setting it to zero as well

    unitigs_deleted.resize(0);
    unitigs_deleted.resize(unitigs.size(), false); // resize "traversed" bitvector, setting it to zero as well

    // an estimation of memory usage
    uint64_t nb_kmers = unitigs.size();
    uint64_t mem_vec = (unitigs.capacity() * sizeof(string) + nb_utigs_nucl_mem);
    std::cout <<  "Memory usage:" << std::endl;
    std::cout <<  "   " << (sizeof(uint64_t) * incoming.size()) / 1024 / 1024 << " MB keys in incoming dict" << std::endl;
    std::cout <<  "   " << (sizeof(uint64_t) * outcoming.size()) / 1024 / 1024 << " MB keys in outcoming dict" << std::endl;
    std::cout <<  "   " << (sizeof(uint64_t) * incoming_map.size()) / 1024 / 1024 << " MB keys in incoming_map dict" << std::endl;
    std::cout <<  "   " << (sizeof(uint64_t) * outcoming_map.size()) / 1024 / 1024 << " MB keys in outcoming_map dict" << std::endl;
    std::cout <<  "   " <<  mem_vec /1024 /1024 << " MB unitigs nucleotides" << std::endl;
    std::cout <<  "   " <<  (nb_kmers*sizeof(float)) / 1024 / 1024 << " MB unitigs abundances" << std::endl;
    std::cout <<  "   " <<  (2*nb_kmers/8) / 1024 / 1024 << " MB deleted/visited bitvectors" << std::endl;
    std::cout <<  "Estimated total: " <<  (nb_kmers*(sizeof(float) + 2.0/8.0) + sizeof(uint64_t) * ( incoming.size() + outcoming.size() + incoming.size() + outcoming_map.size()) + mem_vec) / 1024 / 1024 << " MB" << std::endl;

    if (nb_utigs_nucl != nb_utigs_nucl_mem)
        std::cout << "unitigs strings size " << nb_utigs_nucl << " vs capacity " << nb_utigs_nucl_mem << std::endl;
}

/*********************************************************************
** METHOD  :
** PURPOSE : creates or completes a graph from parsed command line arguments.
** INPUT   : a bank or a h5 file 
*********************************************************************/
template<size_t span>
GraphUnitigsTemplate<span>::GraphUnitigsTemplate (tools::misc::IProperties* params, bool load_unitigs_after) 
//    : BaseGraph() // call base () constructor // seems to do nothing, maybe it's always called by default
{
   
    string input = params->getStr(STR_URI_INPUT);

    string unitigs_filename = (params->get(STR_URI_OUTPUT) ?
            params->getStr(STR_URI_OUTPUT) :                                                                                                                                                                 System::file().getBaseName (input)
            )+ ".unitigs.fa";          

    // build_visitor_solid has the following defaults:
    // minimizer size of 8. that one is okay
    // the rest needs to be set!
    // accoring to original BCALM2 graph::create string:
    // -in %s -kmer-size %d -minimizer-size %d -mphf none -bloom none -out %s.h5  -abundance-min %d -verbose 1 -minimizer-type %d -repartition-type 1 -max-memory %d %s

    //if ((!params->get(STR_REPARTITION_TYPE)))  // actually this doesn't seem to work, even when repartition-type isn't specified, it's (!params->get()) doesn't return true. so i'm going to force repartition type to 1, as it was in bcalm2
    {
        params->setInt(STR_REPARTITION_TYPE, 1);
        //std::cout << "setting repartition type to 1" << std::endl;;
    }
    //if (!params->get(STR_MINIMIZER_TYPE))
    {
        params->setInt(STR_MINIMIZER_TYPE, 1);
        //std::cout << "setting repartition type to 1" << std::endl;;
    }




    if (system::impl::System::file().getExtension(input) == "h5")
    {
        /* it's not a bank, but rather a h5 file (kmercounted or more), let's complete it to a graph */
        
        if (!System::file().doesExist(input))
            throw system::Exception ("Input file does not exist");

        string output = input;//.substr(0,input.find_last_of(".h5")) + "_new.h5";
        //cout << "To avoid overwriting the input (" << input << "), output will be saved to: "<< output << std::endl;

        cout << "Input is a h5 file (we assume that it contains at least the solid kmers).\n"; 
        
        /** We create a storage instance. */
        /* (this is actually loading, not creating, the storage at "uri") */
        BaseGraph::setStorage (StorageFactory(BaseGraph::_storageMode).create (output , false, false));
    
        /** We get some properties. */
        BaseGraph::_state     = (typename GraphUnitigsTemplate<span>::StateMask) atol (BaseGraph::getGroup().getProperty ("state").c_str());
        
        BaseGraph::_kmerSize  = atol (BaseGraph::getGroup().getProperty ("kmer_size").c_str());

        if (BaseGraph::_kmerSize == 0) /* try the dsk group -> maybe it's a dsk h5 file, not a minia one */
            BaseGraph::_kmerSize  =    atol (BaseGraph::getGroup("dsk").getProperty ("kmer_size").c_str());
        
        modelK = new Model(BaseGraph::_kmerSize);
        modelKdirect= new ModelDirect(BaseGraph::_kmerSize);

        // also assume kmer counting is done
        setState(GraphUnitigsTemplate<span>::STATE_SORTING_COUNT_DONE);
        
        /** We get library information in the root of the storage. */
        string xmlString = BaseGraph::getGroup().getProperty ("xml");
        stringstream ss; ss << xmlString;   IProperties* props = new Properties(); LOCAL(props);
        props->readXML (ss);  BaseGraph::getInfo().add (1, props);
        
        /** We configure the data variant according to the provided kmer size. */
        BaseGraph::setVariant (BaseGraph::_variant, BaseGraph::_kmerSize);

        /* call the configure visitor to load everything (e.g. solid kmers, MPHF, etc..) that's been done so far */
        boost::apply_visitor ( configure_visitor<NodeFast<span>,EdgeFast<span>,GraphDataVariantFast<span>>(*this, BaseGraph::getStorage()),  *(GraphDataVariantFast<span>*)BaseGraph::_variant);

        build_unitigs_postsolid(unitigs_filename, params);
      
        if (load_unitigs_after) 
            load_unitigs(unitigs_filename);


    }
    else
    {
        /** We get the kmer size from the user parameters. */
        BaseGraph::_kmerSize = params->getInt (STR_KMER_SIZE);
        modelK = new Model(BaseGraph::_kmerSize);
        modelKdirect= new ModelDirect(BaseGraph::_kmerSize);
        size_t integerPrecision = params->getInt (STR_INTEGER_PRECISION);

        /** We configure the data variant according to the provided kmer size. */
        BaseGraph::setVariant (BaseGraph::_variant, BaseGraph::_kmerSize, integerPrecision);

        /** We build a Bank instance for the provided reads uri. */
        bank::IBank* bank = Bank::open (params->getStr(STR_URI_INPUT));

        /** We build the graph according to the wanted precision. */
        boost::apply_visitor ( build_visitor_solid<NodeFast<span>,EdgeFast<span>,GraphDataVariantFast<span>>(*this, bank,params),  *(GraphDataVariantFast<span>*)BaseGraph::_variant);

        build_unitigs_postsolid(unitigs_filename, params);

        if (load_unitigs_after)
            load_unitigs(unitigs_filename);
    }
}

template<size_t span>
GraphUnitigsTemplate<span>::GraphUnitigsTemplate ()
    : GraphTemplate<NodeFast<span>,EdgeFast<span>,GraphDataVariantFast<span>>()
{
}

template<size_t span>
GraphUnitigsTemplate<span>::GraphUnitigsTemplate (const GraphUnitigsTemplate<span>& graph)
    : GraphTemplate<NodeFast<span>,EdgeFast<span>,GraphDataVariantFast<span>>(graph)
{
    // will call Graph's constructor
    std::cout << "GraphU copy-constructor called" << std::endl;

}

/*********************************************************************
** PURPOSE : copy assignment operator
*********************************************************************/
template<size_t span>
GraphUnitigsTemplate<span>& GraphUnitigsTemplate<span>::operator= (GraphUnitigsTemplate<span> const& graph)
{
    std::cout <<"assignment constructor called" << std::endl;
    if (this != &graph)
    {
        BaseGraph::_kmerSize        = graph._kmerSize;
        BaseGraph::_storageMode     = graph._storageMode;
        BaseGraph::_name            = graph._name;
        BaseGraph::_info            = graph._info;
        BaseGraph::_mphfKind        = graph._mphfKind;
        BaseGraph::_state           = graph._state;

        BaseGraph::setStorage (graph._storage);

        if (graph._variant)  {  *((GraphDataVariantFast<span>*)BaseGraph::_variant) = *((GraphDataVariantFast<span>*)graph._variant);  }

        // don't forget those!
        // I garantee that bugs will occur if i add a GraphUnitigs member variable and forget to copy it here
        // DO ALSO THE MOVE FUNCTION BELOW
    
        incoming  = graph.incoming;
        outcoming = graph.outcoming;
        incoming_map  = graph.incoming_map;
        outcoming_map = graph.outcoming_map;
        unitigs = graph.unitigs;
        unitigs_mean_abundance = graph.unitigs_mean_abundance;
        unitigs_traversed = graph.unitigs_traversed;
        unitigs_deleted = graph.unitigs_deleted;
        modelK = graph.modelK;
        modelKdirect = graph.modelKdirect;
        nb_unitigs = graph.nb_unitigs;
        nb_unitigs_extremities = graph.nb_unitigs_extremities;
        
    }
    return *this;
}

/*********************************************************************
** PURPOSE : move assignment operator
** this seems important, if it was not there, in Minia, the line "graph = create (..)" would incur a copy of the graph :/ didn't investigate further, implementing that move operator was enough to prevent the copy.
// also the copy-and-swap idiom didn't seem to help, i got infinite loop because of effect described here http://stackoverflow.com/questions/25942131/should-copy-assignment-operator-leverage-stdswap-as-a-general-rule
*********************************************************************/
template<size_t span>
GraphUnitigsTemplate<span>& GraphUnitigsTemplate<span>::operator= (GraphUnitigsTemplate<span> && graph)
{
    std::cout <<"move constructor called" << std::endl;
    if (this != &graph)
    {
        BaseGraph::_kmerSize        = graph._kmerSize;
        BaseGraph::_storageMode     = graph._storageMode;
        BaseGraph::_name            = graph._name;
        BaseGraph::_info            = graph._info;
        BaseGraph::_mphfKind        = graph._mphfKind;
        BaseGraph::_state           = graph._state;

        BaseGraph::setStorage (graph._storage);

        if (graph._variant)  {  *((GraphDataVariantFast<span>*)BaseGraph::_variant) = *((GraphDataVariantFast<span>*)graph._variant);  }

        // don't forget those!
        // I garantee that bugs will occur if i add a GraphUnitigs member variable and forget to copy it here
    
        incoming  = std::move(graph.incoming);
        outcoming = std::move(graph.outcoming);
        incoming_map  = std::move(graph.incoming_map);
        outcoming_map = std::move(graph.outcoming_map);
        unitigs = std::move(graph.unitigs);
        unitigs_mean_abundance = std::move(graph.unitigs_mean_abundance);
        unitigs_traversed = std::move(graph.unitigs_traversed);
        unitigs_deleted = std::move(graph.unitigs_deleted);
        modelK = std::move(graph.modelK);
        modelKdirect = std::move(graph.modelKdirect);
        nb_unitigs = std::move(graph.nb_unitigs);
        nb_unitigs_extremities = std::move(graph.nb_unitigs_extremities);
        
    }
    return *this;
}


/*********************************************************************
** METHOD  :
** PURPOSE :
** INPUT   :
** OUTPUT  :
** RETURN  :
** REMARKS :
*********************************************************************/
template<size_t span>
GraphUnitigsTemplate<span>::~GraphUnitigsTemplate<span> ()
{
    // base deleter already called
    std::cout <<"unitigs graph destructor called" << std::endl;
}

/*********************************************************************
** METHOD  :
** PURPOSE :
** INPUT   :
** OUTPUT  :
** RETURN  :
** REMARKS :
*********************************************************************/
template<size_t span>
void GraphUnitigsTemplate<span>::remove ()
{
    std::cout << "GraphU remove called" << std::endl;
    BaseGraph::getStorage().remove();
}


    /* just a note: nothing weird with having 1-in, 1-out nodes in GraphUnitigs: consider that example:
     *        --------
     *                 \
     *                  v
     *  -------[node] -> -----------
     *
     * [node] is 1-in and 1-out yet compactions were fine, it's just that there is in-branching in the following node.
     */

template<size_t span>
GraphVector<EdgeGU> GraphUnitigsTemplate<span>::getEdges (const NodeGU& source, Direction direction)  const
{
    bool debug = false;

    if (debug)
    {
        std::cout << "graphU getEdges called, on source: " << toString(source) << " unitig: " << source.unitig << " pos: " << (source.pos==UNITIG_BEGIN?"beg":"end") << " strand: " << source.strand << " dir " << direction << std::endl;
    }

    if (source.pos == UNITIG_INSIDE)
    {
        std::cout << "Error: called getEdges on a node that's UNITIG_INSIDE: " << toString(source) << std::endl; exit(1);
    }
 
    GraphVector<EdgeGU> res;

    res.resize(0);
    
    unsigned int kmerSize = BaseGraph::_kmerSize;
    unsigned int seqSize = unitigs[source.unitig].size();
    
    bool same_orientation = node_in_same_orientation_as_in_unitig(source);
    bool pos_begin = source.pos & UNITIG_BEGIN;
    bool pos_end = source.pos & UNITIG_END;

    if ((!pos_begin) && (!pos_end))
    {
        std::cout << "weird node position: " << source.pos << " unitig length: " << seqSize;
        exit(1);
    }

    if ((unsigned int)seqSize > (unsigned int)kmerSize)
    {
        // unitig: [kmer]-------
        if (same_orientation && (direction & DIR_OUTCOMING) && pos_begin) 
        {
            Unitig_pos pos = UNITIG_INSIDE;
            if (seqSize == kmerSize + 1) pos = UNITIG_END;
            res.resize(res.size()+1);
            res[res.size()-1].set ( source.unitig, source.pos, source.strand, source.unitig, pos, source.strand, DIR_OUTCOMING);
            if (debug) std::cout << "found success of [kmer]---" << std::endl;
        }

        // unitig: [kmer rc]-------
        if ((!same_orientation) && (direction & DIR_INCOMING) && pos_begin) 
        {
            Unitig_pos pos = UNITIG_INSIDE;
            if (seqSize == kmerSize + 1) pos = UNITIG_END;
            res.resize(res.size()+1);
            res[res.size()-1].set ( source.unitig, source.pos, source.strand, source.unitig, pos, source.strand, DIR_INCOMING); // not sure about the dest.strand in those cases, so i'm setting to source.strand, we'll see. (applies to all 3 other cases) It doesn't matter in Minia anyway, we don't use nodes inside unitigs
            if (debug) std::cout << "found success of [kmer rc]---" << std::endl;
        }

        // unitig: ----------[kmer]
        if ((same_orientation) && (direction & DIR_INCOMING) && pos_end)
        {
            Unitig_pos pos = UNITIG_INSIDE;
            if (seqSize == kmerSize + 1) pos = UNITIG_BEGIN;
            res.resize(res.size()+1);
            res[res.size()-1].set ( source.unitig, source.pos, source.strand, source.unitig, pos, source.strand, DIR_INCOMING);
            if (debug) std::cout << "found predec of --------[kmer]" << std::endl;
        }

        // unitig: ----------[kmer rc]
        if ((!same_orientation) && (direction & DIR_OUTCOMING) && pos_end)
        {
            Unitig_pos pos = UNITIG_INSIDE;
            if (seqSize == kmerSize + 1) pos = UNITIG_BEGIN;
            res.resize(res.size()+1);
            res[res.size()-1].set ( source.unitig, source.pos, source.strand, source.unitig, pos, source.strand, DIR_OUTCOMING);
            if (debug) std::cout << "found predec of --------[kmer rc]" << std::endl;
        }
    }
    else
    {
        pos_begin = pos_end = true; // necessary fix that sohuld have happened in parse_unitig_header
    }
    
    // otherwise, that extremity kmer has neighbors at are also extremities.
    // so, mutate to get all 4 outneighrs, and test for their existence in the utigs_map
<<<<<<< HEAD
    
    auto functor = [&](range<std::vector<uint32_t>::const_iterator >&& edges, Direction dir)
=======
   
    auto functor = [&](range<std::vector<uint64_t>::const_iterator >&& edges, Direction dir)
>>>>>>> bc291fb6
    {
        auto it = edges.begin();
        if (it == edges.end()) return;
        for (; it != edges.end(); it++)
        {
            auto edge_packed = *it;
            ExtremityInfo li(edge_packed);

            if (unitigs_deleted[li.unitig]) 
            {
                if (debug)
                    std::cout << "found deleted neighbor unitig "<<  li.unitig <<" (kmer: " << this->/*not putting this this crashes gcc 4.7 */toString(NodeGU(li.unitig, li.pos)) << ")" << std::endl;
                continue;
            }

            uint64_t unitig = li.unitig;
            Unitig_pos pos = li.pos;
            bool rc = li.rc;

            if (!same_orientation)
                rc = !rc;

            kmer::Strand strand = rc?STRAND_REVCOMP:STRAND_FORWARD;

            if (debug) 
            {
                NodeGU node(unitig, pos, strand);
                std::cout << "[out-of-unitig getEdges], found neighbor " << this->/*not putting this this crashes gcc 4.7 */toString(node) << " dir " << dir << std::endl;
            }
    
            res.resize(res.size()+1);
            res[res.size()-1].set ( source.unitig, source.pos, source.strand, unitig, pos, strand, dir);
        }
    }; 

    // TODO: write an unit test for the bug where not putting paranthesis there: pos_end && (...) was still working, but causes more edges to be returned than necessary. (only in DIR_END i think)
    if (pos_end && (((direction & DIR_OUTCOMING) && same_orientation) || ( (direction & DIR_INCOMING) && (!same_orientation) ) ))
    {
        // nodes to the right of a unitig (outcoming)
        Direction dir = same_orientation?DIR_OUTCOMING:DIR_INCOMING;
        functor(get_from_navigational_vector(outcoming, source.unitig, outcoming_map), dir);
    }
    if (pos_begin && (((direction & DIR_INCOMING) && same_orientation) || ( (!same_orientation) && (direction & DIR_OUTCOMING)) ))
    {
        // nodes to the left of a unitig (incoming)
        Direction dir = same_orientation?DIR_INCOMING:DIR_OUTCOMING;
        functor(get_from_navigational_vector(incoming, source.unitig, incoming_map), dir);
    }

    // sanity check on output, due to limitation on GraphVector nmber of elements
    // TODO address that. i don't like the potential performance hit here.
    if (res.size() > 16)
    { 
        std::cout << "Error : more than 16 edges (" << res.size() << ") out of node, not supported (already more than 8 is strange)" << std::endl; 
        std::cout << "graphU getEdges was called on source: " << toString(source) << " unitig: " << source.unitig << " pos: " << (source.pos==UNITIG_BEGIN?"beg":"end") << " strand: " << source.strand << " dir " << direction << std::endl;
        exit(1);
    }
    
    return res;
}

/* this function isn't the most efficient, but then again, Minia doesn't use it */
// I think I only implemented it so that it passes simple tests (TestDebruijnUnitigs.cpp)
template<size_t span>
GraphVector<NodeGU> GraphUnitigsTemplate<span>::getNodes (const NodeGU &source, Direction direction)  const
{
    GraphVector<NodeGU> nodes;
    GraphVector<EdgeGU> edges = getEdges (source, direction);
    nodes.resize(edges.size());
    for (unsigned int i = 0; i < edges.size(); i++)
    {
        nodes[i] = edges[i].to;
    }
    return nodes;
}


template<size_t span>
unsigned char GraphUnitigsTemplate<span>::countNeighbors (const NodeGU &source, Direction direction)  const
{
    // for the sake of no duplication and removing bugs, i'm de-optimizing this function for now.
    GraphVector<EdgeGU> edges = getEdges(source, direction);
    return edges.size();
}

template<size_t span>
void GraphUnitigsTemplate<span>::countNeighbors (const NodeGU &source, size_t &in, size_t &out)  const
{
    std::cout << "GraphU countNeighbors source,in,out not implememented" << std::endl;exit(1);
}

template<size_t span>
NodeGU GraphUnitigsTemplate<span>::getNode (const NodeGU& source, Direction dir, kmer::Nucleotide nt, bool& exists) const
{
    std::cout << "GraphU getNode source,dir,nt,exists  not implememented" << std::endl;exit(1);
    return NodeGU();
}

template<size_t span>
GraphIterator<NodeGU> GraphUnitigsTemplate<span>::getNodes () const
{
    /* emulates iteration of nodes à la original GATB Graph */
    /* except that here, we only iterate the extremities of unitigs */
    class NodeIterator : public tools::dp::ISmartIterator<NodeGU>
    {
        public:
            NodeIterator (const std::vector<std::string>& unitigs /* just to get lengths*/, const std::vector<bool>& unitigs_deleted, unsigned int k, unsigned int nb_unitigs_extremities) 
                :  _nbItems(nb_unitigs_extremities), _rank(0), _isDone(true), unitigs(unitigs), unitigs_deleted(unitigs_deleted), k(k), nb_unitigs(unitigs.size()) {  
                    this->_item->strand = STRAND_FORWARD;  // iterated nodes are always in forward strand.
                }

            ~NodeIterator ()  {  }

            u_int64_t rank () const { return _rank; }

            void update_item()
            {
                this->_rank ++;
                this->_item->unitig = it/2;
                this->_item->pos = (it&1)?UNITIG_END:UNITIG_BEGIN;
            }

            /** \copydoc  Iterator::first */
            void first()
            {
                it = 0;
                while (unitigs_deleted[it/2] && it < 2*nb_unitigs) it++;
                _rank   = 0;
                _isDone = it >= (2*nb_unitigs);

                if (!_isDone)
                    update_item();
            }

            /** \copydoc  Iterator::next */
            void next()
            {
                do
                {
                    it++;
                    if ((it < 2*nb_unitigs) && unitigs[it/2].size() == k) // takes care of the case where the unitig is just a kmer
                        it++;
                } while ((it < 2*nb_unitigs) && unitigs_deleted[it/2]);
                _isDone = it >= (2*nb_unitigs);
                if (!_isDone)
                    update_item();
            }

            /** \copydoc  Iterator::isDone */
            bool isDone() { return _isDone;  }

            /** \copydoc  Iterator::item */
            NodeGU& item ()  {  return *(this->_item);  }

            void setItem (NodeGU& i)
            {
                /** We set the node item to be set for the current iterator. */
                this->_item = &i;
                this->_item->strand = STRAND_FORWARD;
            }

            /** */
            u_int64_t size () const { return _nbItems; }

        private:
            uint64_t it;
            u_int64_t _nbItems;
            u_int64_t _rank;
            bool      _isDone;
            const std::vector<std::string>& unitigs;
            const std::vector<bool>& unitigs_deleted;
            unsigned int k;
            unsigned int nb_unitigs;
    };

    return new NodeIterator(unitigs, unitigs_deleted, BaseGraph::_kmerSize, nb_unitigs_extremities);
}

template<size_t span> 
bool GraphUnitigsTemplate<span>::isNodeDeleted(const NodeGU& node) const
{
    return unitigs_deleted[node.unitig];
}



// emulation of MPHF, but it's not used in minia
template<size_t span> 
unsigned long GraphUnitigsTemplate<span>::nodeMPHFIndex(const NodeGU& node) const 
{
    return (((node.pos == UNITIG_BEGIN )) ? 0 : 1) + (node.unitig << 1); 
}

/* warning: will delete the whole simple path */
template<size_t span>
void GraphUnitigsTemplate<span>::deleteNode (NodeGU& node) 
{
    unitigDelete (node);
}

template<size_t span>
void GraphUnitigsTemplate<span>::cacheNonSimpleNodes(unsigned int nbCores, bool verbose) 
{
    // nothing to do with unitigs flavor.
}
 
template<size_t span>
void GraphUnitigsTemplate<span>::deleteNodesByIndex(vector<bool> &bitmap, int nbCores, gatb::core::system::ISynchronizer* synchro) const
{
    std::cout << "deleteNodesByIndex called, shouldn't be." << std::endl; 
    exit(1);
}

/********************************************************************************/
template<size_t span>
bool GraphUnitigsTemplate<span>::contains (const NodeGU& item) const
{
    std::cout << "contains() not implemeneted in GraphUnitigs" << std::endl; exit(1);
    return false;
}

template<size_t span>
bool GraphUnitigsTemplate<span>::
node_in_same_orientation_as_in_unitig(const NodeGU& node) const
{
    return node.strand == kmer::STRAND_FORWARD;
}

template<size_t span>
std::string GraphUnitigsTemplate<span>::toString (const NodeGU& node) const
{
    const std::string& seq = unitigs[node.unitig];
    int kmerSize = BaseGraph::_kmerSize;

    if (node.pos == UNITIG_INSIDE)
    {    return "[GraphUnitigs.toString cannot print an UNITIG_INSIDE]"; }
    
    string node_str;
    if (node.pos & UNITIG_BEGIN)
        node_str = seq.substr(0,kmerSize);
    else
        node_str = seq.substr(seq.size()-kmerSize);

    if (node.strand != kmer::STRAND_FORWARD)
        node_str = revcomp(node_str);

    return node_str;
}

// high-level functions that used to be in Simplifications.cpp
template<size_t span>
bool GraphUnitigsTemplate<span>::
isLastNode(const NodeGU& node, Direction dir) const
{
    if (unitigs[node.unitig].size() == BaseGraph::_kmerSize) // special case.
        return true;

    bool same_orientation = node_in_same_orientation_as_in_unitig(node);
    Unitig_pos pos = node.pos;

    // cases where, following that unitig direction, we're already at the last node
    if ((same_orientation    && (pos & UNITIG_END) && dir == DIR_OUTCOMING) ||
        (same_orientation    && (pos & UNITIG_BEGIN) && dir == DIR_INCOMING) ||
        ((!same_orientation) && (pos & UNITIG_END) && dir == DIR_INCOMING) ||
        ((!same_orientation) && (pos & UNITIG_BEGIN) && dir == DIR_OUTCOMING))
        return true;
    return false;
}

template<size_t span>
bool GraphUnitigsTemplate<span>::
isFirstNode(const NodeGU& node, Direction dir) const
{
    // special case
    if (unitigs[node.unitig].size() == BaseGraph::_kmerSize)
    {
        return true;
    }

    return !isLastNode(node,dir);
}

template<size_t span>
double GraphUnitigsTemplate<span>::
simplePathMeanAbundance     (const NodeGU& node, Direction dir) 
{
    if (isLastNode(node,dir))
    {
        if (!isFirstNode(node,dir))
            return 0;
        else // single-k-mer unitig
            return unitigMeanAbundance(node);
        }

    float coverage = 0;
    int endDegree;
    int seqLength = 0;
    simplePathLongest_avance(node, dir, seqLength, endDegree, false /*markDuringTraversal*/, coverage);
    return coverage / (float)seqLength;
}

template<size_t span>
double GraphUnitigsTemplate<span>::
unitigMeanAbundance     (const NodeGU& node) const
{
    return unitigs_mean_abundance[node.unitig];
}

template<size_t span>
unsigned int GraphUnitigsTemplate<span>::
simplePathLength            (const NodeGU& node, Direction dir) 
{
    float coverage = 0;
    int endDegree;
    int seqLength = 0;
    simplePathLongest_avance(node, dir, seqLength, endDegree, false /*markDuringTraversal*/, coverage);
    return seqLength;
}

template<size_t span>
unsigned int GraphUnitigsTemplate<span>::
unitigLength            (const NodeGU& node, Direction dir) const
{
    const std::string& seq = unitigs[node.unitig];
    bool same_orientation = node_in_same_orientation_as_in_unitig(node);

    int length;
    if (isLastNode(node,dir))
        length = 0;
    else
        length = unitigs[node.unitig].size() - BaseGraph::_kmerSize;
    return length;
}

template<size_t span>
NodeGU GraphUnitigsTemplate<span>::
unitigLastNode          (const NodeGU& node, Direction dir) const
{
    //const std::string& seq = unitigs[node.unitig];

    //std::cout << "lastnode" << toString(node) << " dir " << dir  << std::endl;
    
    if (isLastNode(node,dir))
        return node;

    // otherwise we know that we just take the other extremity, easy peasy
    
    NodeGU res;
    if ((node.pos & UNITIG_BEGIN))
        res = NodeGU(node.unitig, UNITIG_END, node.strand);
    else
        res = NodeGU(node.unitig, UNITIG_BEGIN, node.strand);
    return res;
}

template<size_t span>
NodeGU GraphUnitigsTemplate<span>::
simplePathLastNode          (const NodeGU& node, Direction dir) 
{
    std::vector<NodeGU> nodesList;
    int seqLength = 0, endDegree;
    float coverage = 0;
    simplePathLongest_avance(node, dir, seqLength, endDegree, false /*markDuringTraversal*/, coverage, nullptr, &nodesList);
    if (nodesList.size() == 0)
    {
        assert(isLastNode(node,dir));
        return node;
    }
    return nodesList.back();
}


template<size_t span>
void GraphUnitigsTemplate<span>::
unitigDelete (NodeGU& node) 
{
    unitigs_deleted[node.unitig] = true;
    //std::cout << "GraphU deleted unitig " << node.unitig << " seq: "  << unitigs[node.unitig] << std::endl; 
}


// wrapper that only puts the node into nodesDeleter
template<size_t span>
void GraphUnitigsTemplate<span>::
unitigDelete (NodeGU& node, Direction dir, NodesDeleter<NodeGU, EdgeGU, GraphUnitigsTemplate<span>>& nodesDeleter) 
{
    nodesDeleter.onlyListMethod = true; // a bit inefficient to always tell the deleter to be in that mode, but so be it for now. just 1 instruction, won't hurt.
    //std::cout << "GraphU queuing to delete unitig " << node.unitig << " seq: "  << unitigs[node.unitig] << " mean abundance " << unitigMeanAbundance(node) << std::endl; 
    nodesDeleter.markToDelete(node);
}

template<size_t span>
void GraphUnitigsTemplate<span>::
simplePathDelete (NodeGU& node, Direction dir, NodesDeleter<NodeGU, EdgeGU, GraphUnitigsTemplate<span>>& nodesDeleter) 
{
    std::vector<NodeGU> nodesList;
    int seqLength = 0, endDegree;
    float coverage = 0;
    unitigDelete(node, dir, nodesDeleter);
    simplePathLongest_avance(node, dir, seqLength, endDegree, false /*markDuringTraversal*/, coverage, nullptr, &nodesList);
    for (auto cur_node : nodesList)
    {
        unitigDelete(cur_node, dir, nodesDeleter);
    }
}

/* actually I don't think this function is called at all */
template<size_t span>
std::string GraphUnitigsTemplate<span>::
unitigSequence (const NodeGU& node, bool& isolatedLeft, bool& isolatedRight) const
{
    const string& seq = unitigs[node.unitig];

    //std::cout << " seq " << seq << " node " << toString(node) << std::endl;
    int kmerSize = BaseGraph::_kmerSize;
    NodeGU left = NodeGU(node.unitig, UNITIG_BEGIN);
    NodeGU right = NodeGU(node.unitig, UNITIG_END);

    isolatedLeft  = (indegree(left)   == 0);
    isolatedRight = (outdegree(right) == 0);
    return seq;
}

// keep traversing unitigs as far as we can.
/* arguments:
 * starting node 
 * output sequence length (will be reset if previously set)
 * output end degree
 * whether to mark during traversal
 * total coverage of simple path (NOT normalized!)
 * output sequence pointer (could be NULL if we don't care about it)
 * all nodes extremities of simple paths traversed
 */
template<size_t span>
void GraphUnitigsTemplate<span>::
simplePathLongest_avance(const NodeGU& node, Direction dir, int& seqLength, int& endDegree, bool markDuringTraversal, float& coverage, string* seq, std::vector<NodeGU> *nodesList) 
{
    bool debug = false;
    if (debug)
        std::cout << "simplePathLongest_avance called, node " << toString(node) << " dir " << dir << std::endl;

    seqLength = 0;
    unsigned int kmerSize = BaseGraph::_kmerSize;
    NodeGU cur_node = node;
    if (!isLastNode(cur_node,dir))
    {
        // first node in unitig may have in-branching, it's fine for a simple path traversal. we'll just go to last node and record the sequence of that unitig
        int unitigLength = unitigs[node.unitig].size();

        bool same_orientation = node_in_same_orientation_as_in_unitig(node);

        if (seq != nullptr)
        {
            string new_seq = unitigs[node.unitig];

            if (!same_orientation)
                new_seq = revcomp(new_seq);

            if (dir == DIR_OUTCOMING)
                *seq += new_seq.substr(kmerSize-1);
            else
                *seq = new_seq.substr(0,new_seq.size()-(kmerSize-1)) + *seq;
        }

        // length is all the kmers of that unitig, except first one
        seqLength += unitigLength - kmerSize;
        // for coverage: it includes the abundance of the first kmer, because there's no way to exclude it, hence the +1
        coverage += unitigMeanAbundance(cur_node) * (unitigLength - kmerSize + 1);
       
        if (debug)
            std::cout << "simplePathLongest_avance was at a first node = " << toString(cur_node) << " strand " << cur_node.strand << " so traversed unitig of length " << unitigLength << std::endl;

        cur_node = unitigLastNode(node,dir);       
        
        if (debug)
            std::cout << "simplePathLongest_avance now at last node = " << toString(cur_node) << " strand " << cur_node.strand << std::endl;

        if (nodesList != nullptr)
            nodesList->push_back(cur_node);
    }

    if (markDuringTraversal) // no need to mark, that unitig should already be marked by minia, but doing it anyway just to be safe
        unitigMark(cur_node);

    set<uint64_t> traversed_unitigs;
    
    while (true)
    { // invariant here: cur_node is the last node of a unitig

        assert(isLastNode(cur_node,dir));

        GraphVector<EdgeGU> neighbors = this->neighborsEdge (cur_node, dir);
        endDegree = neighbors.size();
        
        /** We check we have no outbranching. */
        if (endDegree != 1)
        {
            if (debug)
                std:: cout << "simplePathLongest_avance stopped because # neighbor of node " << toString(cur_node) << ": " << neighbors.size() << std::endl;
            return;
        }
      
        uint64_t neighbor_unitig = neighbors[0].to.unitig;
        if (traversed_unitigs.find(neighbor_unitig) != traversed_unitigs.end())
        {
            if (debug)
                std::cout << "simplePathLongest_avance loop" << std::endl;
            break;
        }
        traversed_unitigs.insert(neighbor_unitig);

        bool same_orientation = node_in_same_orientation_as_in_unitig(neighbors[0].to);
            
        int unitigLength = unitigs[neighbor_unitig].size();

        if (debug)
            std::cout << "simplePathLongest_avance continues now at a last node = " << toString(cur_node) << " strand " << cur_node.strand << " of unitig " << cur_node.unitig << " length " << unitigs[cur_node.unitig].size() << ", neighbor.to " << toString(neighbors[0].to) << " strand " << neighbors[0].to.strand << " of unitig " << neighbors[0].to.unitig << " new seq length: " << unitigLength << std::endl;

        // fix for 1-bit encoded unitig position. That fix could have happened in unitig_parse_header but i didn't want to encode pos in 2 bits. Also, could have happened in NodeGU constructor, but didn't want to waste time checking unitig size there
        if (unitigs[neighbors[0].to.unitig].size() == kmerSize)
            neighbors[0].to.pos = UNITIG_BOTH;

        int npos = neighbors[0].to.pos;

        // some sanity checks      
        if (neighbors[0].to.pos != UNITIG_BOTH) 
        {
            // FIXME: there is a bcalm bug. see strange_seq.fa. i'll send it to antoine, but meanwhile, i'm coding a workaround
            if (0)
            {
            if (dir==DIR_INCOMING )
                assert( (npos == UNITIG_END   && same_orientation) || (npos == UNITIG_BEGIN && (!same_orientation)));
            else
                assert( (npos == UNITIG_BEGIN && same_orientation) || (npos == UNITIG_END   && (!same_orientation)));
            }
            if (dir==DIR_INCOMING )
            {
                if (!( (npos == UNITIG_END   && same_orientation) || (npos == UNITIG_BEGIN && (!same_orientation))))
                {
                    unitigDelete(neighbors[0].to);
                    return;
                }
            }
            else
            {
                if (!( (npos == UNITIG_BEGIN && same_orientation) || (npos == UNITIG_END   && (!same_orientation))))
                {
                    unitigDelete(neighbors[0].to);
                    return;
                }
            }

        }
       
        GraphVector<EdgeGU> in_neighbors_vec = this->neighborsEdge (neighbors[0].to, reverse(dir));
        int in_neighbors = in_neighbors_vec.size();

        assert(in_neighbors >= 1);
        /** We check we have no in-branching. */
        if (in_neighbors > 1) 
        {
            if (debug)
                std:: cout << "simplePathLongest_avance stopped at " << toString(cur_node) << " because of in-branching " << in_neighbors << std::endl;
            return;
        } 

        NodeGU last_node = unitigLastNode(neighbors[0].to, dir);
        cur_node = last_node;

        if (nodesList != nullptr)
            nodesList->push_back(cur_node);

        // append the sequence (except the overlap part, of length k-1.
        if (seq != nullptr)
        {
            string new_seq = unitigs[cur_node.unitig];
            if (!same_orientation)
                new_seq = revcomp(new_seq);

            if (dir == DIR_OUTCOMING)
                *seq += new_seq.substr(kmerSize-1);
            else
                *seq = new_seq.substr(0,new_seq.size()-(kmerSize-1)) + *seq;
        }

        seqLength += unitigLength - (kmerSize-1);
        coverage += unitigMeanAbundance(cur_node) * (unitigLength - kmerSize + 1); // here too, coverage is computed according to whole unitig

        if (markDuringTraversal&& unitigIsMarked(cur_node)) // just a debug, can be removed
        {
            //std::cout << "marked node during a simple path traversal, that shouldn't happen. Maybe it's a perfect loop." << std::endl;
            return;
        }

        if (markDuringTraversal)
            unitigMark(cur_node);
    }
}

/* returns the longest simple path; may have to traverse multiple unitigs, due to some branches being deleted */
template<size_t span>
std::string GraphUnitigsTemplate<span>::
simplePathBothDirections(const NodeGU& node, bool& isolatedLeft, bool& isolatedRight, bool markDuringTraversal, float &coverage) 
{
    string seq = unitigs[node.unitig];
    
    int kmerSize = BaseGraph::_kmerSize;
    float midTotalCoverage = unitigMeanAbundance(node) * (seq.size() - kmerSize + 1);

    NodeGU left(node.unitig, UNITIG_BEGIN);
    NodeGU right(node.unitig, UNITIG_END);

    //std::cout << "starting seq " << seq << " (from node " << toString(node) << ") left: " << toString(left) << " right: " << toString(right) << std::endl;

    if (markDuringTraversal)
        unitigMark(left);

    string seqRight = "", seqLeft = "";
    int endDegreeLeft, endDegreeRight;
    float rightTotalCoverage = 0, leftTotalCoverage = 0;
    int lenSeqRight = 0, lenSeqLeft = 0;
    simplePathLongest_avance (right, DIR_OUTCOMING, lenSeqRight, endDegreeRight, markDuringTraversal, rightTotalCoverage, &seqRight);
    simplePathLongest_avance (left, DIR_INCOMING, lenSeqLeft, endDegreeLeft, markDuringTraversal, leftTotalCoverage, &seqLeft);

    isolatedLeft  = (endDegreeLeft == 0);
    isolatedRight = (endDegreeRight == 0);

    // glue everything together
    seq = seqLeft + seq + seqRight;
    coverage = (rightTotalCoverage + leftTotalCoverage + midTotalCoverage) / (seq.size() - kmerSize + 1);
    return seq;
}


// used to flag simple path as traversed, in minia
// marks the whole unitig, not just an extremity
template<size_t span>
void GraphUnitigsTemplate<span>::
unitigMark            (const NodeGU& node) 
{
    unitigs_traversed[node.unitig] = true;
} 

template<size_t span>
bool GraphUnitigsTemplate<span>::
unitigIsMarked        (const NodeGU& node) const 
{
    return unitigs_traversed[node.unitig];
}

/* when debugging goes wrong;. print the whole graph. */
template<size_t span>
void GraphUnitigsTemplate<span>::
debugPrintAllUnitigs() const
{
    std::cout << "Debug: printing all graph unitigs and status" << std::endl;
    for (unsigned int i = 0; i < nb_unitigs; i++)
    {
        std::cout << "unitig " << i << " (length: " << unitigs[i].size() << ") " << (unitigs_deleted[i]?"[deleted]":"") << " links: ";


        for (Direction dir=DIR_OUTCOMING; dir<DIR_END; dir = (Direction)((int)dir + 1) )
        { 
            GraphVector<EdgeGU> neighbors;
            if (dir == DIR_OUTCOMING)
            {
                NodeGU cur_node(i, UNITIG_END);
                neighbors = this->neighborsEdge (cur_node, dir);
                std::cout << "out: ";
            }
            else
            {
                NodeGU cur_node(i, UNITIG_BEGIN);
                neighbors = this->neighborsEdge (cur_node, dir);
                std::cout << "in: ";
            }
            for (size_t i = 0; i < neighbors.size(); i++)
            {
                string pos = (neighbors[i].to.pos == UNITIG_BEGIN)?"beg":((neighbors[i].to.pos == UNITIG_END)?"end":"other");
                std::cout << neighbors[i].to.unitig << "(" << pos << ") ";
            }
            std::cout <<  "    ";
        }
        std::cout << std::endl;
    }
    std::cout << "Done printing graph unitigs" << std::endl;
}

/* slow, O(|unitigs|) construction of a node given its kmer. for debug only */
template<size_t span>
NodeGU GraphUnitigsTemplate<span>::
debugBuildNode(string startKmer) const
{
    for (unsigned int i = 0; i < unitigs.size(); i++)
    {
        string unitig = unitigs[i];
        for (int rc = 0; rc < 2; rc++)
        {
            if (rc == 1) 
                unitig = revcomp(unitig);
            if (unitig.substr(0, BaseGraph::_kmerSize) == startKmer)
            {
                return NodeGU(i,rc?UNITIG_END:UNITIG_BEGIN, rc?STRAND_REVCOMP:STRAND_FORWARD);
            }
            if (unitig.substr(unitig.size() - BaseGraph::_kmerSize) == startKmer)
            {
                return NodeGU(i,rc?UNITIG_BEGIN:UNITIG_END, rc?STRAND_REVCOMP:STRAND_FORWARD);
            }
        }
    }
    std::cout << "could not build node correspoding to kmer" << startKmer << ", it's not an unitig end." << std::endl;
    exit(1);
}


/*
 *
 *
 *
 *
 *
 *
 * boilerplate code that's common with Graph.hpp but i'm duplicating because too lazy to do a proper abstract class for GraphAbstract (and would be tedious no)
 in other words: would be good to factorize with Graph.hpp but i think it'd require having a GraphAbstract and I'm not ready for that kind of design pattern yet.
 *
 * no algorithmic changes needed in GraphUnitigs
 *
 */


template<size_t span>
bool GraphUnitigsTemplate<span>::isBranching (const NodeGU& node) const
/** REMARKS : it's a bit of a misnomer, but in GATB language, Branching means "anything not simple". I.e. simple means outdegree=indegree=1 and branching is every other degree combination, including 0's */
{
    size_t in, out;
    degree(node, in, out); 
    return (! (in==1 && out==1));
}

template<size_t span>
bool GraphUnitigsTemplate<span>::isSimple (EdgeGU& edge) const
{    return this->outdegree(edge.from)==1  &&  this->indegree(edge.to)==1;}

template<size_t span>
size_t GraphUnitigsTemplate<span>::indegree (const NodeGU& node) const  {  return degree(node, DIR_INCOMING);   }

template<size_t span>
size_t GraphUnitigsTemplate<span>::outdegree (const NodeGU& node) const  {  return degree(node, DIR_OUTCOMING);  }

template<size_t span>
size_t GraphUnitigsTemplate<span>::degree (const NodeGU& node, Direction dir) const  {  return countNeighbors(node, dir);  } // used to be getNodes(node,dir).size() but made it faster

template<size_t span>
void GraphUnitigsTemplate<span>::degree (const NodeGU& node, size_t &in, size_t &out) const  {  countNeighbors(node, in, out);  } 


template<size_t span>
int GraphUnitigsTemplate<span>::simplePathAvance (const NodeGU& node, Direction dir) const
{
    EdgeGU output;  return simplePathAvance (node, dir, output);
}

template<size_t span>
int GraphUnitigsTemplate<span>::simplePathAvance (const NodeGU& node, Direction dir, EdgeGU& output) const
{
    std::cout << "GraphU simplePathAvance called, not allowed in GraphUnitigs. try simplePathLongest_avance but it won't be edge-by-edge." << std::endl; exit(1);
    // shouldn't be called!
    // instead, do a more high level function
    return 0;
}


template<size_t span>
void GraphUnitigsTemplate<span>::simplify(unsigned int nbCores, bool verbose)
{
        Simplifications<GraphUnitigsTemplate<span>,NodeGU,EdgeGU> 
            graphSimplifications(*this, nbCores, verbose);
        graphSimplifications.simplify();
}


/*
 *
 * functions that aren't or shouldn't be implemented in GraphUnitigs
 *
 *
 */

template<size_t span> 
GraphIterator<NodeGU> GraphUnitigsTemplate<span>::getSimpleNodeIterator (const NodeGU& node, Direction dir) const
{
    std::cout << "getSimpleNodeIterator called in GraphU, not implemented" << std::endl; 
    exit(1);
    return GraphIterator<NodeGU> ();
}

template<size_t span> 
GraphIterator<EdgeGU> GraphUnitigsTemplate<span>::getSimpleEdgeIterator (const NodeGU& node, Direction dir) const
{
    std::cout << "getSimpleEdgeIterator called in GraphU, not implemented" << std::endl; 
    exit(1);
    return GraphIterator<EdgeGU>();
}

template<size_t span> 
int GraphUnitigsTemplate<span>::queryAbundance (const NodeGU& node) const
{
    std::cout << "queryAbundance called for a single node" << std::endl; 
    exit(1);
    return 0;
}

template<size_t span>
int GraphUnitigsTemplate<span>::queryNodeState (const NodeGU& node) const 
{
    std::cout << "queryNodeState called in GraphU" << std::endl; 
    std::cout << "not implemented" << std::endl; exit(1);
    return 0;
}

template<size_t span>
void GraphUnitigsTemplate<span>::setNodeState (const NodeGU& node, int state) const 
{
    //boost::apply_visitor (setNodeState_visitor<span>(node, state),  *(span*)BaseGraph::_variant);
    std::cout << "GraphUnitigs::setNodeState() not implemented" << std::endl; exit(1);
}

template<size_t span>
void GraphUnitigsTemplate<span>::resetNodeState() const
{
    //boost::apply_visitor (resetNodeState_visitor<span>(),  *(span*)BaseGraph::_variant);
    std::cout << "GraphUnitigs::resetNodeState() not implemented" << std::endl; exit(1);
}

template<size_t span>
void GraphUnitigsTemplate<span>::disableNodeState() const
{
    //boost::apply_visitor (disableNodeState_visitor<span>(),  *(span*)BaseGraph::_variant);
    std::cout << "GraphUnitigs::disableNodeState() not implemented" << std::endl;
}




/*
 *
 *
 * misc
 *
 *
 */

// instantiation
// uses Node and Edge as defined in Graph.hpp (legacy GATB compatibility, when Graph was not templated)
// so.. update;. this instantiation cannot be used by programs, but rather, it's to be used by TemplateSpecialization I think. So it could maybe be removed, and same for those in Graph.hpp
#ifdef WITH_LAMBDA_EXPRESSION //  requires C++11
template <size_t span>
using GraphUnitigs = GraphUnitigsTemplate<span>; 
#endif

/********************************************************************************/
} } } } /* end of namespaces. */
/********************************************************************************/

#endif<|MERGE_RESOLUTION|>--- conflicted
+++ resolved
@@ -811,13 +811,8 @@
     
     // otherwise, that extremity kmer has neighbors at are also extremities.
     // so, mutate to get all 4 outneighrs, and test for their existence in the utigs_map
-<<<<<<< HEAD
     
     auto functor = [&](range<std::vector<uint32_t>::const_iterator >&& edges, Direction dir)
-=======
-   
-    auto functor = [&](range<std::vector<uint64_t>::const_iterator >&& edges, Direction dir)
->>>>>>> bc291fb6
     {
         auto it = edges.begin();
         if (it == edges.end()) return;
