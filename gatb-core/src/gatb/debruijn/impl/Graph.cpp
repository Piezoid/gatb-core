--- conflicted
+++ resolved
@@ -219,7 +219,7 @@
             SortingCountAlgorithm<span> algo (storage);
             graph.getInfo().add (1, algo.getInfo());
             data.setSolid (algo.getSolidKmers());
-        }
+       }
 
         if (graph.getState() & Graph::STATE_BLOOM_DONE)
         {
@@ -239,21 +239,20 @@
         if (graph.getState() & Graph::STATE_BRANCHING_DONE)
         {
             /** We set the branching container. */
-<<<<<<< HEAD
-            BranchingAlgorithm<span> branching (*storage);
-            data.setBranching (branching.getBranchingCollection());
-
-            /** Set the MPHF */
-            MPHFAlgorithm<span> mphf (*storage, sortingCount.getSolidKmers(), kmerSize, "CHANGEME.mphf", 0, true);   /* this constructor should be modified later, when mphf serialization is taken care of */
-            data.setMPHF (mphf.getMPHF());
-
-
-=======
             BranchingAlgorithm<span> algo (storage);
             graph.getInfo().add (1, algo.getInfo());
             data.setBranching (algo.getBranchingCollection());
->>>>>>> 22f10a0a
-        }
+        }
+
+
+            // TODO move that stuff to some Graph::STATE_MPHF_DONE and get solid kmers from storage..
+            //
+            SortingCountAlgorithm<span> algo_sortingcount (storage); // actually need to get solid kmers so i'm calling this as a temporary hack
+            /** Set the MPHF */
+            MPHFAlgorithm<span> mphf_algo (storage, algo_sortingcount.getSolidKmers(), kmerSize, "CHANGEME.mphf" /* that's also an obvious temporary hack */, 0, true);   /* this constructor should be modified later, when mphf serialization is taken care of */
+            data.setMPHF (mphf_algo.getMPHF());
+
+
     }
 };
 
@@ -367,27 +366,27 @@
         /** We check that we got solid kmers. */
         if (sortingCount.getSolidKmers()->getNbItems() == 0)  {  throw "NO SOLID KMERS FOUND...";  }
 
+
+        // TODO put MPHF in its own state
+        //
         /************************************************************/
-<<<<<<< HEAD
         /*                         MPHF                             */
         // note: theoretically could be done in parallel to debloom, but both tasks may or may not be IO intensive
         /************************************************************/
 
         /** We create an instance of the MPHF Algorithm class (why is that a class, and not a function?) and execute it. */
         MPHFAlgorithm<span> mphf_algo (
-            *graph._storage,
+            graph.getStorage(),
             sortingCount.getSolidKmers(),
             kmerSize,
             "CHANGEME.mphf"
         );
-        executeAlgorithm (mphf_algo, props, graph._info);
+        executeAlgorithm (mphf_algo, graph.getStorage(), props, graph._info);
+        data.setMPHF(mphf_algo.getMPHF());
 
  
         /************************************************************/
-        /*                         Debloom                          */
-=======
         /*                         Bloom                            */
->>>>>>> 22f10a0a
         /************************************************************/
         if (graph.checkState(Graph::STATE_SORTING_COUNT_DONE))
         {
