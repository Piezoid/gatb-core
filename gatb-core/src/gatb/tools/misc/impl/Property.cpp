/*****************************************************************************
 *   GATB : Genome Assembly Tool Box                                         *
 *   Authors: [R.Chikhi, G.Rizk, E.Drezen]                                   *
 *   Based on Minia, Authors: [R.Chikhi, G.Rizk], CeCILL license             *
 *   Copyright (c) INRIA, CeCILL license, 2013                               *
 *****************************************************************************/

#include <gatb/tools/misc/impl/Property.hpp>
#include <gatb/system/impl/System.hpp>
#include <fstream>

#define DEBUG(a)  //printf a

using namespace std;
using namespace gatb::core::system;
using namespace gatb::core::system::impl;
using namespace gatb::core::tools::dp;

/********************************************************************************/
namespace gatb {  namespace core { namespace tools {  namespace misc {  namespace impl {
/********************************************************************************/

class InsertionVisitor : public IPropertiesVisitor
{
public:
    InsertionVisitor (size_t depth, IProperties* ref, set<string> keys) : _depth(depth), _ref(ref), _keys (keys) {}
    virtual ~InsertionVisitor() {}

    void visitBegin () {}
    void visitEnd   () {}

    void visitProperty (IProperty* prop)
    {
        if (_ref &&  prop)
        {
            /** We add the prop only if there is not already an existing identical prop. */
            if (_keys.find (prop->key) == _keys.end())
            {
                _ref->add ( prop->depth + _depth, prop->key, prop->value);
            }
        }
    }
private:
    size_t       _depth;
    IProperties* _ref;
    set<string>  _keys;
};

/*********************************************************************
** METHOD  :
** PURPOSE :
** INPUT   :
** OUTPUT  :
** RETURN  :
** REMARKS :
*********************************************************************/
Properties::Properties (const string& initfile)
{
    if (!initfile.empty())  {   readFile (initfile);  }
}

/*********************************************************************
** METHOD  :
** PURPOSE :
** INPUT   :
** OUTPUT  :
** RETURN  :
** REMARKS :
*********************************************************************/
Properties::~Properties ()
{
    for (std::list<IProperty*>::iterator it = _properties.begin(); it != _properties.end(); it++)
    {
        delete *it;
    }
}

/*********************************************************************
** METHOD  :
** PURPOSE :
** INPUT   :
** OUTPUT  :
** RETURN  :
** REMARKS :
*********************************************************************/
IProperties* Properties::clone ()
{
    IProperties* result = new Properties ();

    for (std::list<IProperty*>::iterator it = _properties.begin(); it != _properties.end(); it++)
    {
        result->add ((*it)->depth, (*it)->key, (*it)->value);
    }

    return result;
}

/*********************************************************************
** METHOD  :
** PURPOSE :
** INPUT   :
** OUTPUT  :
** RETURN  :
** REMARKS :
*********************************************************************/
void Properties::accept (IPropertiesVisitor* visitor)
{
    visitor->visitBegin ();

    for (std::list<IProperty*>::iterator it = _properties.begin(); it != _properties.end(); it++)
    {
        visitor->visitProperty (*it);
    }

    visitor->visitEnd ();
}

/*********************************************************************
** METHOD  :
** PURPOSE :
** INPUT   :
** OUTPUT  :
** RETURN  :
** REMARKS :
*********************************************************************/
IProperty* Properties::add (size_t depth, const std::string& aKey, const char* format, ...)
{
    IProperty* result = 0;

    if (format != 0)
    {
        char buffer[256];
        va_list ap;
        va_start (ap, format);
        vsnprintf (buffer, sizeof(buffer), format, ap);
        va_end (ap);

        result = new IProperty (depth, aKey, buffer);
        _properties.push_back (result);
    }
    else
    {
        result = new IProperty (depth, aKey, "");
        _properties.push_back (result);
    }

    return result;
}

/*********************************************************************
** METHOD  :
** PURPOSE :
** INPUT   :
** OUTPUT  :
** RETURN  :
** REMARKS :
*********************************************************************/
IProperty* Properties::add (size_t depth, const std::string& aKey, const std::string& aValue)
{
    IProperty* result = new IProperty (depth, aKey, aValue);
    _properties.push_back (result);
    return result;
}

/*********************************************************************
** METHOD  :
** PURPOSE :
** INPUT   :
** OUTPUT  :
** RETURN  :
** REMARKS :
*********************************************************************/
void Properties::add (size_t depth, IProperties* properties)
{
    if (properties)
    {
        LOCAL (properties);

        /** We accept a visitor. */
        set<string>  nokeys;
        InsertionVisitor v (depth, this, nokeys);
        properties->accept (&v);
    }
}

/*********************************************************************
** METHOD  :
** PURPOSE :
** INPUT   :
** OUTPUT  :
** RETURN  :
** REMARKS :
*********************************************************************/
void Properties::merge (IProperties* properties)
{
    if (properties)
    {
        LOCAL (properties);

        /** We accept a visitor. */
        set<string>  nokeys;
        InsertionVisitor v (0, this, this->getKeys());
        properties->accept (&v);
    }
}

/*********************************************************************
** METHOD  :
** PURPOSE :
** INPUT   :
** OUTPUT  :
** RETURN  :
** REMARKS :
*********************************************************************/
IProperty* Properties::operator[] (const std::string& key)
{
    return get (key);
}

/*********************************************************************
** METHOD  :
** PURPOSE :
** INPUT   :
** OUTPUT  :
** RETURN  :
** REMARKS :
*********************************************************************/
IProperty* Properties::get (const std::string& key)
{
    IProperty* result = 0;

    for (list<IProperty*>::iterator it = _properties.begin(); !result  &&  it != _properties.end(); it++)
    {
        if (key.compare ((*it)->key)==0)    { result = *it; }
    }

    return result;
}

/*********************************************************************
** METHOD  :
** PURPOSE :
** INPUT   :
** OUTPUT  :
** RETURN  :
** REMARKS :
*********************************************************************/
std::string Properties::getStr (const std::string& key)
{
    IProperty* prop = get (key);

    if (prop == 0)  {  throw Exception ("Empty property '%s'", key.c_str());  }

    return prop->getValue();
}

/*********************************************************************
** METHOD  :
** PURPOSE :
** INPUT   :
** OUTPUT  :
** RETURN  :
** REMARKS :
*********************************************************************/
int64_t Properties::getInt (const std::string& key)
{
    IProperty* prop = get (key);

    if (prop == 0)  {  throw Exception ("Empty property '%s'", key.c_str());  }

    return prop->getInt();
}

/*********************************************************************
** METHOD  :
** PURPOSE :
** INPUT   :
** OUTPUT  :
** RETURN  :
** REMARKS :
*********************************************************************/
void Properties::setStr (const std::string& key, const std::string& value)
{
    IProperty* prop = get (key);

    if (prop == 0)  {  throw Exception ("Empty property '%s'", key.c_str());  }

    prop->value = value;
}

/*********************************************************************
** METHOD  :
** PURPOSE :
** INPUT   :
** OUTPUT  :
** RETURN  :
** REMARKS :
*********************************************************************/
void Properties::setInt (const std::string& key, const int64_t& value)
{
    IProperty* prop = get (key);

    if (prop == 0)  {  throw Exception ("Empty property '%s'", key.c_str());  }

    char buffer[64];
<<<<<<< HEAD
    snprintf (buffer, sizeof(buffer), "%ld", value);
=======
    snprintf (buffer, sizeof(buffer), "%lld", value);
>>>>>>> 142edba5

    prop->value = buffer;
}

/*********************************************************************
** METHOD  :
** PURPOSE :
** INPUT   :
** OUTPUT  :
** RETURN  :
** REMARKS :
*********************************************************************/
void Properties::readFile (const string& filename)
{
    /** We first check that the file exists. */
    if (System::file().doesExist(filename) == true)
    {
        IFile* file = System::file().newFile (filename, "r");
        if (file != 0)
        {
            char buffer[256];

            while (file->gets (buffer, sizeof(buffer) ) != 0)
            {
                char* key = strtok (buffer, " \t\n");
                if (key != 0  &&  isalpha(key[0]))
                {
                    char* value = key + strlen (key) + 1;

                    for ( ;  value; ++value)  {  if (*value != ' '  &&  *value != '\t')  { break; }  }

                    add (0, key, (value ? value : ""));
                }
            }

            delete file;
        }
    }
}

/*********************************************************************
** METHOD  :
** PURPOSE :
** INPUT   :
** OUTPUT  :
** RETURN  :
** REMARKS :
*********************************************************************/
void Properties::dump ()
{
    /** We dump some execution information. */
    RawDumpPropertiesVisitor visit;
    this->accept (&visit);
}

/*********************************************************************
** METHOD  :
** PURPOSE :
** INPUT   :
** OUTPUT  :
** RETURN  :
** REMARKS :
*********************************************************************/
void Properties::readXML (std::istream& stream)
{
#if 0
    /** We create an XML reader. */
    XmlReader reader (stream);

    /** We create some specific observer class. */
    class XmlObserver : public IObserver
    {
    public:
        XmlObserver (Properties* ref) : _ref(ref), _depth(-1), _currentProperty(0)  {}

        void update (EventInfo* evt, ISubject* subject)
        {
            XmlTagOpenEvent* e1 = dynamic_cast<XmlTagOpenEvent*> (evt);
            if (e1)
            {
                /** We open a tag => increase the depth. */
                _depth ++;

                /** We add a property and keep a reference on it. */
                _currentProperty = _ref->add (_depth, e1->_name.c_str(), _txt.c_str());

                DEBUG (("XmlTagOpenEvent (%d): name=%s\n", _depth, e1->_name.c_str()));
                return;
            }

            XmlTagCloseEvent* e2 = dynamic_cast<XmlTagCloseEvent*> (evt);
            if (e2)
            {
                /** We close a tag => decrease the depth. */
                _depth --;

                DEBUG (("XmlTagCloseEvent(%d) : name=%s\n", _depth, e2->_name.c_str()));
                return;
            }

            XmlTagTextEvent* e3 = dynamic_cast<XmlTagTextEvent*> (evt);
            if (e3)
            {
                /** We find a text => set it to the current property.  */
                if (_currentProperty)  { _currentProperty->value = e3->_txt; }

                DEBUG (("XmlTagTextEvent (%d) : txt=%s\n", _depth, e3->_txt.c_str()));
                return;
            }
        }

    private:
        Properties* _ref;
        string      _name;
        string      _txt;
        int         _depth;
        IProperty*  _currentProperty;
    };

    /** We attach this kind of observer to the reader. */
    XmlObserver observer (this);
    reader.addObserver (&observer);

    /** We read the stream. */
    reader.read ();
#endif
}

/*********************************************************************
** METHOD  :
** PURPOSE :
** INPUT   :
** OUTPUT  :
** RETURN  :
** REMARKS :
*********************************************************************/
std::list<IProperties*> Properties::map (const char* separator)
{
    list<IProperties*> result;
#if 0
    list <Iterator<char*>* > itList;

    for (list<IProperty*>::iterator it = _properties.begin(); it != _properties.end(); it++)
    {
        itList.push_back (new TokenizerIterator ((*it)->getString(), separator));
    }
    DEBUG (("Properties::map : nbIt=%ld\n", itList.size() ));

    CartesianIterator <char*> p (itList);

    for (p.first(); ! p.isDone(); p.next())
    {
        list<char*>& current = p.currentItem();

        IProperties* dup = this->clone();
        result.push_back (dup);

        list<char*>::iterator      itStr;
        list<IProperty*>::iterator itProps;

        for (itStr=current.begin(), itProps=_properties.begin();
             itStr!=current.end() && itProps!=_properties.end();
             itStr++, itProps++
        )
        {
            if (*itStr != 0 && (*itProps)->value.compare(*itStr) != 0)
            {
                DEBUG (("key='%s'  current='%s'  new='%s'\n", (*itProps)->key.c_str(), (*itProps)->value.c_str(), (*itStr)));
                dup->getProperty ((*itProps)->key)->value = *itStr;
            }
        }
    }

    /** Some cleanup. */
    for (list<Iterator<char*>*>::iterator it = itList.begin(); it != itList.end(); it++)
    {
        delete *it;
    }
#endif
    /** We return the result. */
    return result;
}

/*********************************************************************
** METHOD  :
** PURPOSE :
** INPUT   :
** OUTPUT  :
** RETURN  :
** REMARKS :
*********************************************************************/
set<string> Properties::getKeys ()
{
    set<string> result;

    for (list<IProperty*>::iterator it = _properties.begin(); it != _properties.end(); it++)
    {
        result.insert (result.end(), (*it)->key);
    }

    return result;
}

/*********************************************************************
** METHOD  :
** PURPOSE :
** INPUT   :
** OUTPUT  :
** RETURN  :
** REMARKS :
*********************************************************************/
void Properties::setToFront (const std::string& key)
{
    for (list<IProperty*>::iterator it = _properties.begin(); it != _properties.end(); it++)
    {
        if (key.compare ((*it)->key)==0)
        {
            /** We move the found key to the beginning of the container. */
            _properties.splice (_properties.begin(), _properties, it);
            break;
        }
    }
}

/*********************************************************************
** METHOD  :
** PURPOSE :
** INPUT   :
** OUTPUT  :
** RETURN  :
** REMARKS :
*********************************************************************/
AbstractOutputPropertiesVisitor::AbstractOutputPropertiesVisitor (std::ostream& aStream)
    : _stream(0)
{
    /** A stream is provided, we keep a reference on it. */
    _stream = &aStream;
}

/*********************************************************************
** METHOD  :
** PURPOSE :
** INPUT   :
** OUTPUT  :
** RETURN  :
** REMARKS :
*********************************************************************/
AbstractOutputPropertiesVisitor::AbstractOutputPropertiesVisitor (const std::string& filename)
    : _stream(0), _filename(filename)
{
    if (_filename.empty() == false)
    {
        /** We create a file. */
        _stream = new fstream (_filename.c_str(), ios::out);
    }
}

/*********************************************************************
** METHOD  :
** PURPOSE :
** INPUT   :
** OUTPUT  :
** RETURN  :
** REMARKS :
*********************************************************************/
AbstractOutputPropertiesVisitor::~AbstractOutputPropertiesVisitor ()
{
    if (_filename.empty() == false)
    {
        delete _stream;
    }
}

/*********************************************************************
** METHOD  :
** PURPOSE :
** INPUT   :
** OUTPUT  :
** RETURN  :
** REMARKS :
*********************************************************************/
XmlDumpPropertiesVisitor::XmlDumpPropertiesVisitor (
    const std::string& filename,
    bool propertiesAsRoot,
    bool shouldIndent
)
    : AbstractOutputPropertiesVisitor (filename),
      _name (propertiesAsRoot ? "properties" : ""), _deltaDepth(0), _firstIndent(true), _shouldIndent(shouldIndent)
{
    /** We add the initial tag. */
    if (_name.empty() == false)
    {
        indent (0);
        safeprintf ("<%s>", _name.c_str());
    }

    _deltaDepth = _name.empty() == false ? 0 : 1;
}

/*********************************************************************
** METHOD  :
** PURPOSE :
** INPUT   :
** OUTPUT  :
** RETURN  :
** REMARKS :
*********************************************************************/
XmlDumpPropertiesVisitor::XmlDumpPropertiesVisitor (
    std::ostream& aStream,
    bool propertiesAsRoot,
    bool shouldIndent
)
    : AbstractOutputPropertiesVisitor (aStream),
      _name (propertiesAsRoot ? "properties" : ""), _deltaDepth(0), _firstIndent(true), _shouldIndent(shouldIndent)
{
    /** We add the initial tag. */
    if (_name.empty() == false)
    {
        indent (0);
        safeprintf ("<%s>", _name.c_str());
    }

    _deltaDepth = _name.empty() == false ? 0 : 1;
}

/*********************************************************************
** METHOD  :
** PURPOSE :
** INPUT   :
** OUTPUT  :
** RETURN  :
** REMARKS :
*********************************************************************/
XmlDumpPropertiesVisitor::~XmlDumpPropertiesVisitor ()
{
    /** We add the final tag. */
    if (_name.empty() == false)
    {
        indent (0);
        safeprintf ("</%s>", _name.c_str());
    }

    safeprintf ("\n");
}

/*********************************************************************
** METHOD  :
** PURPOSE :
** INPUT   :
** OUTPUT  :
** RETURN  :
** REMARKS :
*********************************************************************/
void XmlDumpPropertiesVisitor::visitBegin ()
{
}

/*********************************************************************
** METHOD  :
** PURPOSE :
** INPUT   :
** OUTPUT  :
** RETURN  :
** REMARKS :
*********************************************************************/
void XmlDumpPropertiesVisitor::visitEnd ()
{
    /** We dump the remaining tags. */
    pop (0);
}

/*********************************************************************
** METHOD  :
** PURPOSE :
** INPUT   :
** OUTPUT  :
** RETURN  :
** REMARKS :
*********************************************************************/
void XmlDumpPropertiesVisitor::visitProperty (IProperty* prop)
{
    if (prop != 0)
    {
        size_t actualDepth = prop->depth + 1;

        DEBUG (("XmlDumpPropertiesVisitor::visitProperty:  actualDepth=%ld stack.size=%ld '%s' \n",
            actualDepth, _stack.size(), prop->toString().c_str()
        ));

        if (actualDepth > _stack.size())
        {
            indent (actualDepth);
            safeprintf ("<%s>%s", prop->key.c_str(), prop->value.c_str());
            _stack.push (prop->key);
        }

        else if (actualDepth == _stack.size())
        {
            safeprintf ("</%s>", _stack.top().c_str());
            _stack.pop();

            indent (actualDepth);
            safeprintf ("<%s>%s",  prop->key.c_str(),  prop->value.c_str() );
            _stack.push (prop->key);
        }

        else
        {
            pop (actualDepth);

            indent (actualDepth);
            safeprintf ("<%s>%s",  prop->key.c_str(),  prop->value.c_str() );
            _stack.push (prop->key);
        }
    }
}

/*********************************************************************
** METHOD  :
** PURPOSE :
** INPUT   :
** OUTPUT  :
** RETURN  :
** REMARKS :
*********************************************************************/
void XmlDumpPropertiesVisitor::pop (size_t depth)
{
    safeprintf ("</%s>", _stack.top().c_str());
    _stack.pop();

    while (_stack.size() >= depth && !_stack.empty())
    {
        indent (_stack.size());
        safeprintf ("</%s>", _stack.top().c_str());
        _stack.pop();
    }
}

/*********************************************************************
** METHOD  :
** PURPOSE :
** INPUT   :
** OUTPUT  :
** RETURN  :
** REMARKS :
*********************************************************************/
void XmlDumpPropertiesVisitor::indent (size_t n)
{
    if (!_shouldIndent)  { return; }

    if (!_firstIndent)  {  safeprintf ("\n");  }

    for (size_t i=1; i<=(n-_deltaDepth); i++)  {  safeprintf ("   ");  }

    _firstIndent = false;
}

/*********************************************************************
** METHOD  :
** PURPOSE :
** INPUT   :
** OUTPUT  :
** RETURN  :
** REMARKS :
*********************************************************************/
void XmlDumpPropertiesVisitor::safeprintf (const char* format, ...)
{
    /** A safe printf method that check that the output file is ok. */
    if (_stream != 0)
    {
        char buffer[4*1024];

        va_list ap;
        va_start (ap, format);
        vsnprintf (buffer, sizeof(buffer), format, ap);
        va_end (ap);

        (*_stream) << buffer;
    }
}

/*********************************************************************
** METHOD  :
** PURPOSE :
** INPUT   :
** OUTPUT  :
** RETURN  :
** REMARKS :
*********************************************************************/
RawDumpPropertiesVisitor::RawDumpPropertiesVisitor (const std::string& filename)
    : _file(0), _fileToClose(true)
{
    /** We open the file. */
    _file = fopen (filename.c_str(), "w");
}

/*********************************************************************
** METHOD  :
** PURPOSE :
** INPUT   :
** OUTPUT  :
** RETURN  :
** REMARKS :
*********************************************************************/
RawDumpPropertiesVisitor::~RawDumpPropertiesVisitor ()
{
    if (_fileToClose  &&  _file)  { fclose (_file); }
}

/*********************************************************************
** METHOD  :
** PURPOSE :
** INPUT   :
** OUTPUT  :
** RETURN  :
** REMARKS :
*********************************************************************/
void RawDumpPropertiesVisitor::visitProperty (IProperty* prop)
{
    if (_file != 0)
    {
        int width = 40;

        string indent;
        for (size_t i=0; i<prop->depth; i++)  { indent += "    "; }

        if (prop->getValue().empty() == false)
        {
            fprintf (_file, "%s%-*s : %s\n", indent.c_str(), width, prop->key.c_str(), prop->value.c_str());
        }
        else
        {
            fprintf (_file, "%s%-*s\n", indent.c_str(), width, prop->key.c_str());
        }
    }
}

/********************************************************************************/
} } } } } /* end of namespaces. */
/********************************************************************************/<|MERGE_RESOLUTION|>--- conflicted
+++ resolved
@@ -303,11 +303,7 @@
     if (prop == 0)  {  throw Exception ("Empty property '%s'", key.c_str());  }
 
     char buffer[64];
-<<<<<<< HEAD
-    snprintf (buffer, sizeof(buffer), "%ld", value);
-=======
     snprintf (buffer, sizeof(buffer), "%lld", value);
->>>>>>> 142edba5
 
     prop->value = buffer;
 }
