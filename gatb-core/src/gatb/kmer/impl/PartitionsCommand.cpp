--- conflicted
+++ resolved
@@ -322,17 +322,13 @@
 {
 	typedef typename tools::collections::impl::Hash16<Type>::cell cell_t;
 
-<<<<<<< HEAD
-=======
+
 	this->_superKstorage->openFile("r",this->_parti_num);
 	
 	this->_processor->beginPart (this->_pass_num, this->_parti_num, this->_cacheSize, this->getName());
 	
 	CounterBuilder solidCounter;
-	
-	size_t count=0;
-	
->>>>>>> 26142404
+		
 	/** We need a map for storing part of solid kmers. */
 	//OAHash<Type> hash (_hashMemory);
 	
@@ -353,7 +349,7 @@
 	//superk
 	int ks = this->_kmerSize;
 	Type un; un.setVal(1);
-	size_t _shift_val = Type::getSize() -8;
+	//size_t _shift_val = Type::getSize() -8;
 	Type kmerMask = (un << (ks*2)) - un;
 	size_t shift = 2*(ks-1);
 	
@@ -378,7 +374,7 @@
 		{
 			//decode a superkmer
 			nbK = *ptr; ptr++;
-			int nb_bytes_superk = (this->_kmerSize + nbK -1 +3) /4  ;
+			//int nb_bytes_superk = (this->_kmerSize + nbK -1 +3) /4  ;
 			
 			int rem_size = this->_kmerSize;
 			
@@ -991,7 +987,7 @@
 			{
 				//decode a superkmer
 				nbK = *ptr; ptr++;
-				int nb_bytes_superk = (_kmerSize + nbK -1 +3) /4  ;
+				//int nb_bytes_superk = (_kmerSize + nbK -1 +3) /4  ;
 				
 				int rem_size = _kmerSize;
 
