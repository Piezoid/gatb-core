--- conflicted
+++ resolved
@@ -147,14 +147,10 @@
     /** We retrieve the cascading kind from the storage. */
     parse (_groupDebloom.getProperty("kind"), _debloomKind);
 
-<<<<<<< HEAD
-    loadDebloomStructures (_storage);
-=======
-    loadContainer (_storage);
+    loadDebloomStructures(_storage);
 
     string xmlString = _groupDebloom.getProperty ("xml");
     stringstream ss; ss << xmlString;   getInfo()->readXML (ss);
->>>>>>> 22f10a0a
 }
 
 /*********************************************************************
@@ -169,12 +165,7 @@
 DebloomAlgorithm<span>::~DebloomAlgorithm ()
 {
     setSolidIterable      (0);
-<<<<<<< HEAD
-    setCriticalCollection (0);
     setDebloomStructures  (0);
-=======
-    setContainer          (0);
->>>>>>> 22f10a0a
 }
 
 /*********************************************************************
@@ -234,7 +225,7 @@
     }
 
     /** Now, we configure the IContainerNode instance for public API. */
-    loadContainer (_storage);
+    loadDebloomStructures (_storage);
 
     /** We gather some statistics. */
     getInfo()->add (1, "stats");
@@ -756,7 +747,7 @@
             IBloom<Type>* bloom = StorageTools::singleton().loadBloom<Type> (_groupBloom, "bloom");
 
             /** We build the set of critical false positive kmers. */
-            setContainer (new debruijn::impl::ContainerNodeNoCFP<Type> (bloom));
+            setDebloomStructures (new debruijn::impl::ContainerNodeNoCFP<Type> (bloom));
             break;
         }
 
