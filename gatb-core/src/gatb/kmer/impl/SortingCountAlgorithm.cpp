--- conflicted
+++ resolved
@@ -1086,11 +1086,7 @@
             ICommand* cmd = 0;
 
             //still use hash if by vector would be too large even with single part at a time
-<<<<<<< HEAD
-            if ((memoryPartition > mem && currentNbCores==1 )|| forceHashing)
-=======
             if ((memoryPartition > mem && currentNbCores==1) || forceHashing)
->>>>>>> 66b90aa8
             {
                 if (pool.getCapacity() != 0)  {  pool.reserve(0);  }
 
