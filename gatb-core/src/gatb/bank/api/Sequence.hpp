/*****************************************************************************
 *   GATB : Genome Assembly Tool Box                                         *
 *   Authors: [R.Chikhi, G.Rizk, E.Drezen]                                   *
 *   Based on Minia, Authors: [R.Chikhi, G.Rizk], CeCILL license             *
 *   Copyright (c) INRIA, CeCILL license, 2013                               *
 *****************************************************************************/

/** \file IBank.hpp
 *  \date 01/03/2013
 *  \author edrezen
 *  \brief Definition of what a genomic sequence is.
 */

#ifndef _GATB_CORE_BANK_SEQUENCE_HPP_
#define _GATB_CORE_BANK_SEQUENCE_HPP_

/********************************************************************************/

#include <gatb/tools/misc/api/Data.hpp>
#include <string>

/********************************************************************************/
namespace gatb      {
namespace core      {
namespace bank      {
/********************************************************************************/

/** \brief Interface for what we need to read genomic databases.
 */
struct Sequence
{
    /** Constructor. */
    Sequence (tools::misc::Data::Encoding_e encoding = tools::misc::Data::ASCII) : _data(encoding), _index(0)  {}

    /** Destructor. */
    virtual ~Sequence ()  { }

    /** \return description of the sequence */
    virtual const std::string& getComment ()  const  { return _comment; }

    /** \return the data as a Data structure. */
    virtual tools::misc::Data& getData () { return _data; }

    /** \return the data as a Data structure. */
    virtual u_int64_t getSeqNum () { return _seqNum; }
    
    /** \return buffer holding the sequence residues. */
    virtual char* getDataBuffer ()  const { return _data.getBuffer(); }

    /** \return number of residues of the sequence. */
    virtual size_t getDataSize () const  { return _data.size(); }

    /** \return format of the data. */
    virtual tools::misc::Data::Encoding_e getDataEncoding () const  { return _data.getEncoding(); }

    /** \return index of the sequence in its database. */
    virtual size_t getIndex () const  { return _index; }

    void setDataRef (tools::misc::Data* ref, int offset, int length)
    {
        _data.setRef (ref, offset, length);
    }

    /** Set the index of the sequence. Should be called by a IBank iterator. */
    void setIndex (size_t index)  { _index = index; }

    std::string _comment;

    u_int64_t _seqNum;

private:
    tools::misc::Data _data;
<<<<<<< HEAD

    size_t _index;
=======
    
>>>>>>> 77617fd0
};

/********************************************************************************/
} } } /* end of namespaces. */
/********************************************************************************/

#endif /* _GATB_CORE_BANK_SEQUENCE_HPP_ */<|MERGE_RESOLUTION|>--- conflicted
+++ resolved
@@ -41,9 +41,6 @@
     /** \return the data as a Data structure. */
     virtual tools::misc::Data& getData () { return _data; }
 
-    /** \return the data as a Data structure. */
-    virtual u_int64_t getSeqNum () { return _seqNum; }
-    
     /** \return buffer holding the sequence residues. */
     virtual char* getDataBuffer ()  const { return _data.getBuffer(); }
 
@@ -66,16 +63,11 @@
 
     std::string _comment;
 
-    u_int64_t _seqNum;
-
 private:
     tools::misc::Data _data;
-<<<<<<< HEAD
 
     size_t _index;
-=======
     
->>>>>>> 77617fd0
 };
 
 /********************************************************************************/
