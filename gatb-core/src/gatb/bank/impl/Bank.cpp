/*****************************************************************************
 *   GATB : Genome Assembly Tool Box                                         *
 *   Authors: [R.Chikhi, G.Rizk, E.Drezen]                                   *
 *   Based on Minia, Authors: [R.Chikhi, G.Rizk], CeCILL license             *
 *   Copyright (c) INRIA, CeCILL license, 2013                               *
 *****************************************************************************/

#include <gatb/bank/impl/Bank.hpp>

#include <gatb/system/impl/System.hpp>
#include <gatb/tools/misc/api/StringsRepository.hpp>
#include <gatb/tools/designpattern/impl/IteratorHelpers.hpp>

#include <algorithm>
#include <string.h>
#include <errno.h>
#include <zlib.h> // Added by Pierre Peterlongo on 02/08/2012.

using namespace std;
using namespace gatb::core::tools::dp;
using namespace gatb::core::tools::dp::impl;
using namespace gatb::core::system;
using namespace gatb::core::system::impl;
using namespace gatb::core::tools::misc;

#define DEBUG(a)  //printf a

#define BUFFER_SIZE     (256*1024)

#define nearest_power_of_2(x) (--(x), (x)|=(x)>>1, (x)|=(x)>>2, (x)|=(x)>>4, (x)|=(x)>>8, (x)|=(x)>>16, ++(x))

/********************************************************************************/
namespace gatb {  namespace core {  namespace bank {  namespace impl {
/********************************************************************************/

/********************************************************************************/
// heavily inspired by kseq.h from Heng Li (https://github.com/attractivechaos/klib)
typedef struct
{
    gzFile stream;
    unsigned char *buffer;
    int buffer_start, buffer_end;
    bool eof;
    char last_char;

    void rewind ()
    {
        gzrewind (stream);
        last_char = eof = buffer_start = buffer_end = 0;
    }

} buffered_file_t;

/********************************************************************************/
struct variable_string_t
{
     variable_string_t ()  : length(0), max(0), string(0) {}
    ~variable_string_t () { if (string!=0)  { FREE(string); } }

    int length, max;
    char *string;
};

/********************************************************************************/
struct buffered_strings_t
{
     buffered_strings_t () : read(new variable_string_t), dummy(new variable_string_t), header(new variable_string_t)  {}
    ~buffered_strings_t ()
    {
        delete read;
        delete dummy;
        delete header;
    }

    variable_string_t *read, *dummy, *header;
};

/*********************************************************************
** METHOD  :
** PURPOSE :
** INPUT   :
** OUTPUT  :
** RETURN  :
** REMARKS :
*********************************************************************/
Bank::Bank (const std::vector<std::string>& filenames)
    : _filenames(filenames), filesizes(0), nb_files(0), _insertHandle(0)
{
    init ();
}

/*********************************************************************
** METHOD  :
** PURPOSE :
** INPUT   :
** OUTPUT  :
** RETURN  :
** REMARKS :
*********************************************************************/
Bank::Bank (int argc, char* argv[])
    : filesizes(0), nb_files(0), _insertHandle(0)
{
    for (size_t i=0; i<argc; i++)  { _filenames.push_back (argv[i]); }

    init ();
}

/*********************************************************************
** METHOD  :
** PURPOSE :
** INPUT   :
** OUTPUT  :
** RETURN  :
** REMARKS :
*********************************************************************/
Bank::Bank (const std::string& filename)
    : filesizes(0), nb_files(0), _insertHandle(0)
{
    _filenames.push_back (filename);
    init ();
}

/*********************************************************************
** METHOD  :
** PURPOSE :
** INPUT   :
** OUTPUT  :
** RETURN  :
** REMARKS :
*********************************************************************/
Bank::~Bank ()
{
    if (_insertHandle != 0)  { fclose (_insertHandle); }
}

/*********************************************************************
** METHOD  :
** PURPOSE :
** INPUT   :
** OUTPUT  :
** RETURN  :
** REMARKS :
*********************************************************************/
void Bank::init ()
{
    /** We check that we don't exceed the number of allowed files. */
    if (_filenames.empty() || _filenames.size() > getMaxNbFiles())
    {
        /** We send an exception. */
        throw gatb::core::system::Exception (STR_BANK_bad_file_number, _filenames.size(), getMaxNbFiles());
    }

    nb_files  = _filenames.size();
    filesizes = 0;

    // estimate total size of files
    for (size_t i=0; i<nb_files; i++)
    {
        /** Shortcut. */
        const char* fname = _filenames[i].c_str();

        bool compressed = false;
        u_int64_t estimated_filesize;

        if (strstr (fname, "gz") == (fname + strlen (fname) - 2))
            compressed = true;

        if (compressed)
            // crude hack, based on Quip paper reporting compression ratio (~0.3).
            // gzseek(SEEK_END) isn't supported. need to read whole file otherwise :/

            estimated_filesize = System::file().getSize (fname) * 4;
        else
            estimated_filesize = System::file().getSize (fname);

        filesizes += estimated_filesize;
    }
}

/*********************************************************************
** METHOD  :
** PURPOSE :
** INPUT   :
** OUTPUT  :
** RETURN  :
** REMARKS :
*********************************************************************/
void Bank::estimate (u_int64_t& number, u_int64_t& totalSize, u_int64_t& maxSize)
{
    /** We create an iterator for the bank. */
    Bank::Iterator it (*this, Iterator::NONE);

    /** We delegate the computation to the iterator. */
    return it.estimate (number, totalSize, maxSize);
}

/*********************************************************************
** METHOD  :
** PURPOSE :
** INPUT   :
** OUTPUT  :
** RETURN  :
** REMARKS :
*********************************************************************/
void Bank::insert (const Sequence& item)
{
    /** We open the last file if needed. */
    if (_insertHandle == 0  &&  _filenames.empty()==false)
    {
        _insertHandle = fopen (_filenames[_filenames.size()-1].c_str(), "w");
    }

    if (_insertHandle != 0)
    {
        /** We add the sequence into the bag. */
        fprintf (_insertHandle, ">%s\n", item.getComment().c_str());

#if 0
        fprintf (_insertHandle, "%s\n",  item.getDataBuffer());
#else
        // We dump the data with fixed sized columns
        size_t dataLineSize = 70;
        char line[dataLineSize+1];

        size_t      len    = item.getDataSize();
        const char* buffer = item.getDataBuffer();

        for (size_t i=0; i<len; )
        {
            size_t j=0;
            for (j=0; j<dataLineSize && i<len; j++, i++)
            {
                line[j] = item.getDataBuffer() [i];
            }
            line[j] = 0;
            fprintf (_insertHandle, "%s\n", line);
        }
#endif
    }
}

/*********************************************************************
** METHOD  :
** PURPOSE :
** INPUT   :
** OUTPUT  :
** RETURN  :
** REMARKS :
*********************************************************************/
Bank::Iterator::Iterator (Bank& ref, CommentMode_e commentMode)
    : _ref(ref), _commentsMode(commentMode), _isDone(true), index_file(0), buffered_file(0), buffered_strings(0), _index(0)
{
    DEBUG (("Bank::Iterator::Iterator\n"));

    /** We initialize the iterator. */
    init  ();

    /** We go to the first item (if any). */
	// first ();
}

/*********************************************************************
** METHOD  :
** PURPOSE :
** INPUT   :
** OUTPUT  :
** RETURN  :
** REMARKS :
*********************************************************************/
Bank::Iterator::~Iterator ()
{
    DEBUG (("Bank::Iterator::~Iterator\n"));
    finalize ();
}

/*********************************************************************
** METHOD  :
** PURPOSE :
** INPUT   :
** OUTPUT  :
** RETURN  :
** REMARKS :
*********************************************************************/
void Bank::Iterator::first()
{
    for (int i = 0; i < _ref.nb_files; i++)
    {
        buffered_file_t* bf = (buffered_file_t *) buffered_file[i];
        if (bf != 0)  { bf->rewind(); }
    }

    index_file = 0;
    _isDone = false;
    
    _nIters = 0;
    
    next();
}

/*********************************************************************
** METHOD  :
** PURPOSE :
** INPUT   :
** OUTPUT  :
** RETURN  :
** REMARKS :
*********************************************************************/
void Bank::Iterator::next()
{
    if (_isDone)  { return; }

    if (_commentsMode == NONE)
    {
        _isDone = get_next_seq (_item->getData()) == false;
    }
    else
    {
        _isDone = get_next_seq (_item->getData(), _item->_comment, _commentsMode) == false;
    }
<<<<<<< HEAD

    _item->setIndex (_index++);
=======
    
    _item->_seqNum = _nIters;
    _nIters ++;
    
>>>>>>> 77617fd0
    DEBUG (("Bank::Iterator::next  _isDone=%d\n", _isDone));
}

/*********************************************************************
** METHOD  :
** PURPOSE :
** INPUT   :
** OUTPUT  :
** RETURN  :
** REMARKS :
*********************************************************************/
// the following functions are adapted from kseq.h by Heng Li (https://github.com/attractivechaos/klib)
inline bool rebuffer (buffered_file_t *bf)
{
    if (bf->eof) return false;
    bf->buffer_start = 0;
    bf->buffer_end = gzread (bf->stream, bf->buffer, BUFFER_SIZE);
    if (bf->buffer_end < BUFFER_SIZE) bf->eof = 1;
    if (bf->buffer_end == 0) return false;
    return true;
}

/*********************************************************************
** METHOD  :
** PURPOSE :
** INPUT   :
** OUTPUT  :
** RETURN  :
** REMARKS :
*********************************************************************/
inline signed char buffered_getc (buffered_file_t *bf)
{
    if (bf->buffer_start >= bf->buffer_end) if (!rebuffer (bf)) return -1;
    return (signed char) (bf->buffer[bf->buffer_start++]);
}

/*********************************************************************
** METHOD  :
** PURPOSE :
** INPUT   :
** OUTPUT  :
** RETURN  :
** REMARKS :
*********************************************************************/
inline signed int buffered_gets (
    buffered_file_t*   bf,
    variable_string_t* s,
    char *dret,
    bool append,
    bool allow_spaces
)
{
    if (dret) *dret = 0;
    if (!append) s->length = 0;
    if (bf->buffer_start >= bf->buffer_end && bf->eof) return -1;
    while (1)
    {
        int i;
        if (bf->buffer_start >= bf->buffer_end) if (!rebuffer (bf)) break;
        if (allow_spaces)
        {
            for (i = bf->buffer_start; i < bf->buffer_end; i++)
                if (bf->buffer[i] == '\n') break;
        }
        else
        {
            for (i = bf->buffer_start; i < bf->buffer_end; i++)
                // isspace() answers yes for ' ', \t, \n, \v, \f, \r
                if (isspace (bf->buffer[i])) break;
        }
        if (s->max - s->length < (i - bf->buffer_start + 1))
        {
            s->max = s->length + (i - bf->buffer_start + 1);
            nearest_power_of_2(s->max);
            s->string = (char*)  REALLOC (s->string, s->max);
        }
         memcpy (s->string + s->length, bf->buffer + bf->buffer_start, i - bf->buffer_start);
        s->length += i - bf->buffer_start;
        bf->buffer_start = i + 1;
        if (i < bf->buffer_end)
        {
            if (dret) *dret = bf->buffer[i];
            break;
        }
    }
    if (s->string == NULL)
    {
        s->max = 256;
        s->string = (char*)  CALLOC (256, 1);
    }
    else if (allow_spaces && s->length > 1 && s->string[s->length - 1] == '\r')
        s->length--;
    s->string[s->length] = '\0';
    return s->length;
}

/*********************************************************************
** METHOD  :
** PURPOSE :
** INPUT   :
** OUTPUT  :
** RETURN  :
** REMARKS :
*********************************************************************/
bool Bank::Iterator::get_next_seq_from_file (Vector<char>& data, string& comment, int file_id, CommentMode_e mode)
{
    buffered_strings_t* bs = (buffered_strings_t*) buffered_strings;

    signed char c;
    buffered_file_t *bf = (buffered_file_t *) buffered_file[file_id];
    if (bf->last_char == 0)
    {
        while ((c = buffered_getc (bf)) != -1 && c != '>' && c != '@')
            ; // go to next header
        if (c == -1) return false; // eof
        bf->last_char = c;
    }
    bs->read->length = bs->dummy->length = 0;

    if (buffered_gets (bf, bs->header, (char *) &c, false, false) < 0) //ici
        return false; // eof

    if (c != '\n')
    {
        if (mode == IDONLY)
        {
            variable_string_t dummy;
            buffered_gets (bf, &dummy, NULL, true, true); // read header
        }
        else
        {
            // We add the last read character (likely a space)
            bs->header->string[bs->header->length] = c;
            bs->header->length++;
            bs->header->string[bs->header->length] = 0;

            buffered_gets (bf, bs->header, NULL, true, true); // read header
        }
	}

    if (bs->read->string == NULL)
    {
        bs->read->max = 256;
        bs->read->string = (char*)  MALLOC (bs->read->max);
    }
    while ((c = buffered_getc (bf)) != -1 && c != '>' && c != '+' && c != '@')
    {
        if (c == '\n') continue; // empty line
        bs->read->string[bs->read->length++] = c;
        buffered_gets (bf, bs->read, NULL, true, true);
    }
    if (c == '>' || c == '@') bf->last_char = c;
    if (bs->read->length + 1 >= bs->read->max)
    {
        bs->read->max = bs->read->length + 2;
        nearest_power_of_2(bs->read->max);
        bs->read->string = (char*)  REALLOC (bs->read->string, bs->read->max);
    }
    bs->read->string[bs->read->length] = '\0';
    if (c == '+') // fastq
    {
        if (bs->dummy->max < bs->read->max) // resize quality to match read length
        {
            bs->dummy->max = bs->read->max;
            bs->dummy->string = (char*)  REALLOC (bs->dummy->string, bs->dummy->max);
        }
        while ((c = buffered_getc (bf)) != -1 && c != '\n')
            ; // read rest of quality comment
        while (buffered_gets (bf, bs->dummy, NULL, true, true) >= 0 && bs->dummy->length < bs->read->length)
            ; // read rest of quality
        bf->last_char = 0;
    }

    /** We update the data of the sequence. */
    data.set (bs->read->string, bs->read->length);

    //if (comment.empty() == false)
    {
        comment.assign (bs->header->string, bs->header->length);
    }

    return true;
}

/*********************************************************************
** METHOD  :
** PURPOSE :
** INPUT   :
** OUTPUT  :
** RETURN  :
** REMARKS :
*********************************************************************/
bool Bank::Iterator::get_next_seq_from_file (Vector<char>& data, int file_id)
{
    string dummy;
    return get_next_seq_from_file (data, dummy, file_id, NONE);
}

/*********************************************************************
** METHOD  :
** PURPOSE :
** INPUT   :
** OUTPUT  :
** RETURN  :
** REMARKS :
*********************************************************************/
bool Bank::Iterator::get_next_seq (Vector<char>& data, string& comment, CommentMode_e mode)
{
    bool success = get_next_seq_from_file (data, comment, index_file, mode);
    if (success) return true;

    // cycle to next file if possible
    if (index_file < _ref.nb_files - 1)
    {
        index_file++;
        return get_next_seq (data, comment, mode);
    }
    return false;
}

/*********************************************************************
** METHOD  :
** PURPOSE :
** INPUT   :
** OUTPUT  :
** RETURN  :
** REMARKS :
*********************************************************************/
bool Bank::Iterator::get_next_seq (Vector<char>& data)
{
    string  dummy;
    return get_next_seq (data, dummy, NONE);
}

/*********************************************************************
** METHOD  :
** PURPOSE :
** INPUT   :
** OUTPUT  :
** RETURN  :
** REMARKS :
*********************************************************************/
void Bank::Iterator::init ()
{
    /** We initialize the array of files. */
    buffered_file = (void**) calloc (getMaxNbFiles(), sizeof(void*));

    /** Shortcut. */
    vector<string>& fnames = _ref._filenames;

    // open each file for reading
    for (size_t i=0; i<_ref.nb_files; i++)
    {
        /** Shortcut. */
        const char* fname = fnames[i].c_str();

        buffered_file_t** bf = (buffered_file_t **) buffered_file + i;
        *bf = (buffered_file_t *)  CALLOC (1, sizeof(buffered_file_t));
        (*bf)->buffer = (unsigned char*)  MALLOC (BUFFER_SIZE);
        (*bf)->stream = gzopen (fname, "r");

        /** We check that we can open the file. */
        if ((*bf)->stream == NULL)
        {
            /** We first try do do some cleanup. */
            finalize ();

            /** We launch an exception. */
            throw gatb::core::system::ExceptionErrno (STR_BANK_unable_open_file, fname);
        }
    }

    index_file = 0; // initialize the get_next_seq iterator to the first file

    // init read and dummy (for readname and quality)
    buffered_strings_t* bs = new buffered_strings_t;
    buffered_strings = bs;
}

/*********************************************************************
** METHOD  :
** PURPOSE :
** INPUT   :
** OUTPUT  :
** RETURN  :
** REMARKS :
*********************************************************************/
void Bank::Iterator::finalize ()
{
    buffered_strings_t* bs = (buffered_strings_t*) buffered_strings;

    if (bs != 0)  { delete bs; }

    for (int i = 0; i < _ref.nb_files; i++)
    {
        buffered_file_t* bf = (buffered_file_t *) buffered_file[i];

        if (bf != 0)
        {
            /** We close the handle of the file. */
            if (bf->stream != NULL)  {  gzclose (bf->stream);  }

            /** We delete the buffer. */
            FREE (bf->buffer);

            /** We delete the buffered file itself. */
            FREE (bf);
        }
    }

    /** We release the array of files. */
    free (buffered_file);
}

/*********************************************************************
** METHOD  :
** PURPOSE :
** INPUT   :
** OUTPUT  :
** RETURN  :
** REMARKS :
*********************************************************************/
void Bank::Iterator::estimate (u_int64_t& number, u_int64_t& totalSize, u_int64_t& maxSize)
{
    Vector<char> data;

    /** We rewind the files. */
    for (int i = 0; i < _ref.nb_files; i++)
    {
        buffered_file_t* bf = (buffered_file_t *) buffered_file[i];
        if (bf != 0)  { bf->rewind(); }
    }

    /** We initialize the provided arguments. */
    number    = 0;
    totalSize = 0;
    maxSize   = 0;

    number = 0;
    while (get_next_seq (data)  &&  number <= _ref.getEstimateThreshold())
    {
        number ++;
        if (data.size() > maxSize)  { maxSize = data.size(); }
        totalSize += data.size ();
    }

    u_int64_t actualPosition = 0;

    /** We compute the aggregated size from the files having been read until we
     * reached our limit number of sequences. */
    for (size_t i=0; i<=index_file; i++)
    {
        buffered_file_t* current = (buffered_file_t *) buffered_file[i];

        actualPosition += gztell (current->stream);
    }

    if (actualPosition > 0)
    {
        // linear extrapolation
        number    = (number    * _ref.getSize()) / actualPosition;
        maxSize   = (maxSize   * _ref.getSize()) / actualPosition;
        totalSize = (totalSize * _ref.getSize()) / actualPosition;
    }
}

/********************************************************************************/
} } } } /* end of namespaces. */
/********************************************************************************/<|MERGE_RESOLUTION|>--- conflicted
+++ resolved
@@ -317,15 +317,7 @@
     {
         _isDone = get_next_seq (_item->getData(), _item->_comment, _commentsMode) == false;
     }
-<<<<<<< HEAD
-
     _item->setIndex (_index++);
-=======
-    
-    _item->_seqNum = _nIters;
-    _nIters ++;
-    
->>>>>>> 77617fd0
     DEBUG (("Bank::Iterator::next  _isDone=%d\n", _isDone));
 }
 
